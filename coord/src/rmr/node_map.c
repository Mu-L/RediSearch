
#include "node.h"
#include "triemap/triemap.h"
#include "triemap/triemap.h"

#include <stdlib.h>

void MRNodeMapIterator_Free(MRNodeMapIterator *it) {
  TrieMapIterator_Free(it->iter);
}

MRClusterNode *_nmi_allNext(MRNodeMapIterator *it) {
  char *str;
  tm_len_t len;
  void *p;
  if (!TrieMapIterator_Next(it->iter, &str, &len, &p)) {
    return NULL;
  }
  return p;
}

MRClusterNode *_nmi_randomNext(MRNodeMapIterator *it) {
  char *host;
  tm_len_t len;
  void *p;
  if (!TrieMapIterator_Next(it->iter, &host, &len, &p)) {
    return NULL;
  }
  int retries = 0;
  MRClusterNode *n = NULL;
  while (retries < 3) {
    n = TrieMap_RandomValueByPrefix(it->m->nodes, host, len);
    if (!n) break;
    // do not select the same node as excluded
    if (n->flags & MRNode_Self) {
      retries++;
      continue;
    }
    break;
  }
  return n;
}
MRNodeMapIterator MRNodeMap_IterateAll(MRNodeMap *m) {
  return (MRNodeMapIterator){
      .Next = _nmi_allNext, .m = m, .excluded = NULL, .iter = TrieMap_Iterate(m->nodes, "", 0)};
}

MRNodeMapIterator MRNodeMap_IterateHost(MRNodeMap *m, const char *host) {
  return (MRNodeMapIterator){.Next = _nmi_allNext,
                             .m = m,
                             .excluded = NULL,
                             .iter = TrieMap_Iterate(m->nodes, host, strlen(host))};
}
MRNodeMapIterator MRNodeMap_IterateRandomNodePerhost(MRNodeMap *m, MRClusterNode *excludeNode) {
  return (MRNodeMapIterator){.Next = _nmi_randomNext,
                             .m = m,
                             .excluded = excludeNode,
                             .iter = TrieMap_Iterate(m->hosts, "", 0)};
}

void *_node_replace(void *oldval, void *newval) {
  return newval;
}

void _nodemap_free(void *ptr) {
  // do not delete anything - the object is allocated elsewhere
}

void MRNodeMap_Free(MRNodeMap *m) {
  TrieMap_Free(m->hosts, NULL);
  TrieMap_Free(m->nodes, _nodemap_free);
  rm_free(m);
}

/* Return 1 both nodes have the same host */
int MRNode_IsSameHost(MRClusterNode *n, MRClusterNode *other) {
  if (!n || !other) return 0;
  return strcasecmp(n->endpoint.host, other->endpoint.host) == 0;
}

size_t MRNodeMap_NumHosts(MRNodeMap *m) {
  return m->hosts->cardinality;
}

size_t MRNodeMap_NumNodes(MRNodeMap *m) {
  return m->nodes->cardinality;
}

MRNodeMap *MR_NewNodeMap() {
  MRNodeMap *m = rm_malloc(sizeof(*m));
  m->hosts = NewTrieMap();
  m->nodes = NewTrieMap();
  return m;
}

void MRNodeMap_Add(MRNodeMap *m, MRClusterNode *n) {

  TrieMap_Add(m->hosts, n->endpoint.host, strlen(n->endpoint.host), NULL, NULL);

  char *addr;
  __ignore__(rm_asprintf(&addr, "%s:%d", n->endpoint.host, n->endpoint.port));
  TrieMap_Add(m->nodes, addr, strlen(addr), n, _node_replace);
<<<<<<< HEAD
  free(addr);
=======
  rm_free(addr);
}

MRClusterNode *MRNodeMap_RandomNode(MRNodeMap *m) {
  char *k;
  tm_len_t len;
  void *p;
  MRClusterNode *ret = NULL;
  if (TrieMap_RandomKey(m->nodes, &k, &len, &p)) {
    ret = TrieMap_Find(m->nodes, k, len);
    rm_free(k);
  }
  return ret;
>>>>>>> 0c8288a4
}<|MERGE_RESOLUTION|>--- conflicted
+++ resolved
@@ -100,21 +100,5 @@
   char *addr;
   __ignore__(rm_asprintf(&addr, "%s:%d", n->endpoint.host, n->endpoint.port));
   TrieMap_Add(m->nodes, addr, strlen(addr), n, _node_replace);
-<<<<<<< HEAD
-  free(addr);
-=======
   rm_free(addr);
-}
-
-MRClusterNode *MRNodeMap_RandomNode(MRNodeMap *m) {
-  char *k;
-  tm_len_t len;
-  void *p;
-  MRClusterNode *ret = NULL;
-  if (TrieMap_RandomKey(m->nodes, &k, &len, &p)) {
-    ret = TrieMap_Find(m->nodes, k, len);
-    rm_free(k);
-  }
-  return ret;
->>>>>>> 0c8288a4
 }