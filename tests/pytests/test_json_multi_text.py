--- conflicted
+++ resolved
@@ -704,27 +704,6 @@
         .expect_when(True, lambda q: q.equal([1, 'doc:1'])) \
         .expect_when(False, expect_undef_order)
 
-<<<<<<< HEAD
-def testconfigMultiTextOffsetDeltaSlopNeg(env):
-    """ test ft.config `MULTI_TEXT_SLOP` -1 """
-
-    if env.env == 'existing-env':
-        env.skip()
-    
-    # MULTI_TEXT_SLOP = -1
-    err_msg = None
-    try:
-        # Module should fail to load and should prevent redis from launching
-        env = Env(moduleArgs = 'MULTI_TEXT_SLOP -1')
-    except Exception as e:
-        if 'Cannot establish connection' in str(e):
-            err_msg = 'module init should fail due to invalid module configuration'
-
-    env.assertIsNotNone(err_msg)
-    env = Env()
-
-=======
->>>>>>> eb18dd53
 def testMultiNoHighlight(env):
     """ highlight is not supported with multiple TEXT """
     pass