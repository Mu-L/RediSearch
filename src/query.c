--- conflicted
+++ resolved
@@ -60,12 +60,7 @@
       break;
     case QN_NUMERIC:
       NumericFilter_Free((void *)n->nn.nf);
-<<<<<<< HEAD
-
-      break;  //
-=======
-      break;
->>>>>>> 17487693
+      break;
     case QN_PREFIX:
       QueryTokenNode_Free(&n->pfx);
       break;
