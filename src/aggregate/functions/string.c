--- conflicted
+++ resolved
@@ -348,7 +348,7 @@
 
   result->t = RSValue_Number;
   if (argv[0]->t != RSValue_Null) {
-    result->numval = 1;                       
+    result->numval = 1;
   } else {
     QueryError_ClearError(ctx->err);
     result->numval = 0;
@@ -365,12 +365,9 @@
   RSFunctionRegistry_RegisterFunction("matched_terms", func_matchedTerms, RSValue_Array);
   RSFunctionRegistry_RegisterFunction("to_number", func_to_number, RSValue_Number);
   RSFunctionRegistry_RegisterFunction("to_str", func_to_str, RSValue_String);
-<<<<<<< HEAD
   RSFunctionRegistry_RegisterFunction("starts_with", starts_with, RSValue_Number);
   RSFunctionRegistry_RegisterFunction("starts_with_nc", starts_with_nc, RSValue_Number);
   RSFunctionRegistry_RegisterFunction("streq", streq, RSValue_Number);
   RSFunctionRegistry_RegisterFunction("streq_nc", streq_nc, RSValue_Number);
-=======
   RSFunctionRegistry_RegisterFunction("exists", func_exists, RSValue_Number);
->>>>>>> a03081df
 }