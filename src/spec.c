--- conflicted
+++ resolved
@@ -12,11 +12,8 @@
 #include "config.h"
 #include "cursor.h"
 #include "tag_index.h"
-<<<<<<< HEAD
 #include "redis_index.h"
-=======
 #include "indexer.h"
->>>>>>> 0c39d3bf
 
 void (*IndexSpec_OnCreate)(const IndexSpec *) = NULL;
 
@@ -514,11 +511,11 @@
   int expireOffset = findOffset(SPEC_TEMPORARY_STR, argv, argc);
   if (expireOffset != -1) {
     if (expireOffset >= argc || expireOffset >= schemaOffset) {
-      SET_ERR(err, "Invalid expire arg");
+      QueryError_SetError(status, QUERY_EPARSEARGS, "Invalid expire arg");
       goto failure;
     }
     if (sscanf(argv[expireOffset + 1], "%lld", &spec->timeout) != 1) {
-      SET_ERR(err, "Invalid expire arg");
+      QueryError_SetError(status, QUERY_EPARSEARGS, "Invalid expire arg");
       goto failure;
     }
     spec->flags |= Index_Temporary;
@@ -652,7 +649,6 @@
   return samples[selection];
 }
 
-<<<<<<< HEAD
 void IndexSpec_FreeWithKey(IndexSpec *sp, RedisModuleCtx *ctx) {
   RedisModuleString *s = RedisModule_CreateStringPrintf(ctx, INDEX_SPEC_KEY_FMT, sp->name);
   RedisModuleKey *kk = RedisModule_OpenKey(ctx, s, REDISMODULE_WRITE);
@@ -669,14 +665,8 @@
   RedisModule_DeleteKey(kk);
   RedisModule_CloseKey(kk);
 }
-
-void IndexSpec_Free(void *ctx) {
-  IndexSpec *spec = ctx;
-
-=======
 static void IndexSpec_FreeInternals(IndexSpec *spec) {
   DropDocumentIndexer(spec->name);
->>>>>>> 0c39d3bf
   if (spec->gc) {
     GCContext_Stop(spec->gc);
   }
