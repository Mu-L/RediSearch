#include "rmutil/util.h"
#include "spec.h"
#include "util/logging.h"
#include "util/misc.h"
#include "rmutil/vector.h"
#include "trie/trie_type.h"
#include <math.h>
#include <ctype.h>
#include "rmalloc.h"
#include "config.h"
#include "cursor.h"
#include "tag_index.h"
#include "redis_index.h"
#include "indexer.h"
#include "alias.h"
#include "module.h"
<<<<<<< HEAD
#include "rules/rules.h"
#include "numeric_index.h"
=======
#include "rmutil/rm_assert.h"
>>>>>>> a03081df

void (*IndexSpec_OnCreate)(const IndexSpec *) = NULL;
const char *(*IndexAlias_GetUserTableName)(RedisModuleCtx *, const char *) = NULL;

static uint64_t spec_unique_ids = 1;

static const FieldSpec *getFieldCommon(const IndexSpec *spec, const char *name, size_t len,
                                       int useCase) {
  for (size_t i = 0; i < spec->numFields; i++) {
    if (len != strlen(spec->fields[i].name)) {
      continue;
    }
    const FieldSpec *fs = spec->fields + i;
    if (useCase) {
      if (!strncmp(fs->name, name, len)) {
        return fs;
      }
    } else {
      if (!strncasecmp(fs->name, name, len)) {
        return fs;
      }
    }
  }
  return NULL;
}

static void expiredCallback(RedisModuleCtx *ctx, void *arg) {
  IndexSpec *spec = arg;
  spec->timer = 0;
  spec->state |= IDX_S_EXPIRED;
  IndexSpec_FreeEx(spec, 0);
}

static void resetTimer(IndexSpec *sp) {
  if (!(sp->flags & Index_Temporary)) {
    return;
  }

  if (sp->timer) {
    RedisModule_StopTimer(RSDummyContext, sp->timer, NULL);
  }
  sp->timer = RedisModule_CreateTimer(RSDummyContext, sp->timeout * 1000, expiredCallback, sp);
}

/*
 * Get a field spec by field name. Case insensitive!
 * Return the field spec if found, NULL if not
 */
const FieldSpec *IndexSpec_GetField(const IndexSpec *spec, const char *name, size_t len) {
  return getFieldCommon(spec, name, len, 0);
};

const FieldSpec *IndexSpec_GetFieldCase(const IndexSpec *spec, const char *name, size_t n) {
  return getFieldCommon(spec, name, n, 1);
}

t_fieldMask IndexSpec_GetFieldBit(IndexSpec *spec, const char *name, size_t len) {
  const FieldSpec *sp = IndexSpec_GetField(spec, name, len);
  if (!sp || !FIELD_IS(sp, INDEXFLD_T_FULLTEXT) || !FieldSpec_IsIndexable(sp)) return 0;

  return FIELD_BIT(sp);
}

int IndexSpec_CheckPhoneticEnabled(const IndexSpec *sp, t_fieldMask fm) {
  if (!(sp->flags & Index_HasPhonetic)) {
    return 0;
  }

  if (fm == 0 || fm == (t_fieldMask)-1) {
    // No fields -- implicit phonetic match!
    return 1;
  }

  for (size_t ii = 0; ii < sp->numFields; ++ii) {
    if (fm & ((t_fieldMask)1 << ii)) {
      const FieldSpec *fs = sp->fields + ii;
      if (FIELD_IS(fs, INDEXFLD_T_FULLTEXT) && (FieldSpec_IsPhonetics(fs))) {
        return 1;
      }
    }
  }
  return 0;
}

int IndexSpec_GetFieldSortingIndex(IndexSpec *sp, const char *name, size_t len) {
  if (!sp->sortables) return -1;
  return RSSortingTable_GetFieldIdx(sp->sortables, name);
}

const FieldSpec *IndexSpec_GetFieldBySortingIndex(const IndexSpec *sp, uint16_t idx) {
  for (size_t ii = 0; ii < sp->numFields; ++ii) {
    if (sp->fields[ii].options & FieldSpec_Sortable && sp->fields[ii].sortIdx == idx) {
      return sp->fields + ii;
    }
  }
  return NULL;
}

const char *GetFieldNameByBit(const IndexSpec *sp, t_fieldMask id) {
  for (int i = 0; i < sp->numFields; i++) {
    if (FIELD_BIT(&sp->fields[i]) == id && FIELD_IS(&sp->fields[i], INDEXFLD_T_FULLTEXT) &&
        FieldSpec_IsIndexable(&sp->fields[i])) {
      return sp->fields[i].name;
    }
  }
  return NULL;
}

FieldSpec **getFieldsByType(IndexSpec *spec, FieldType type) {
#define FIELDS_ARRAY_CAP 2
  FieldSpec **fields = array_new(FieldSpec *, FIELDS_ARRAY_CAP);
  for (int i = 0; i < spec->numFields; ++i) {
    if (FIELD_IS(spec->fields + i, type)) {
      fields = array_append(fields, &(spec->fields[i]));
    }
  }
  return fields;
}

/* Check if Redis is currently loading from RDB. Our thread starts before RDB loading is finished */
int isRdbLoading(RedisModuleCtx *ctx) {
  long long isLoading = 0;
  RMUtilInfo *info = RMUtil_GetRedisInfo(ctx);
  if (!info) {
    return 0;
  }

  if (!RMUtilInfo_GetInt(info, "loading", &isLoading)) {
    isLoading = 0;
  }

  RMUtilRedisInfo_Free(info);
  return isLoading == 1;
}

static void prepareGeoIndexes(IndexSpec *sp) {
  for (size_t ii = 0; ii < sp->numFields; ++ii) {
    if (FIELD_IS(sp->fields + ii, INDEXFLD_T_GEO)) {
      GeoIndex *geo = IDX_LoadGeo(sp, sp->fields + ii, REDISMODULE_WRITE);
      GeoIndex_PrepareKey(RSDummyContext, geo);
    }
  }
}
static void IndexSpec_Unregister(IndexSpec *spec);

int IndexSpec_Register(IndexSpec *sp, const IndexCreateOptions *options, QueryError *status) {
  dictEntry *e = dictFind(RSIndexes_g, sp->name);
  if (e) {
    if (options && options->replace) {
      IndexSpec_Unregister(e->v.val);
    } else {
      QueryError_SetCode(status, QUERY_EINDEXEXISTS);
      return REDISMODULE_ERR;
    }
  }

  sp->uniqueId = spec_unique_ids++;
  dictAdd(RSIndexes_g, sp->name, sp);
  // Start the garbage collector
  IndexSpec_StartGC(RSDummyContext, sp, GC_DEFAULT_HZ);
  CursorList_AddSpec(&RSCursors, sp->name, RSCURSORS_DEFAULT_CAPACITY);
  prepareGeoIndexes(sp);
  resetTimer(sp);
  if (IndexSpec_OnCreate) {
    IndexSpec_OnCreate(sp);
  }

  sp->state |= IDX_S_REGISTERED;  // Already created
  return REDISMODULE_OK;
}

char *strtolower(char *str) {
  char *p = str;
  while (*p) {
    *p = tolower(*p);
    p++;
  }
  return str;
}

static bool checkPhoneticAlgorithmAndLang(const char *matcher) {
  if (strlen(matcher) != 5) {
    return false;
  }
  if (matcher[0] != 'd' || matcher[1] != 'm' || matcher[2] != ':') {
    return false;
  }

#define LANGUAGES_SIZE 4
  char *languages[] = {"en", "pt", "fr", "es"};

  bool langauge_found = false;
  for (int i = 0; i < LANGUAGES_SIZE; ++i) {
    if (matcher[3] == languages[i][0] && matcher[4] == languages[i][1]) {
      langauge_found = true;
    }
  }

  return langauge_found;
}

static int parseTextField(FieldSpec *sp, ArgsCursor *ac, QueryError *status) {
  int rc;
  // this is a text field
  // init default weight and type
  while (!AC_IsAtEnd(ac)) {
    if (AC_AdvanceIfMatch(ac, SPEC_NOSTEM_STR)) {
      sp->options |= FieldSpec_NoStemming;
      continue;

    } else if (AC_AdvanceIfMatch(ac, SPEC_WEIGHT_STR)) {
      double d;
      if ((rc = AC_GetDouble(ac, &d, 0)) != AC_OK) {
        QERR_MKBADARGS_AC(status, "weight", rc);
        return 0;
      }
      sp->ftWeight = d;
      continue;

    } else if (AC_AdvanceIfMatch(ac, SPEC_PHONETIC_STR)) {
      if (AC_IsAtEnd(ac)) {
        QueryError_SetError(status, QUERY_EPARSEARGS, SPEC_PHONETIC_STR " requires an argument");
        return 0;
      }

      const char *matcher = AC_GetStringNC(ac, NULL);
      // try and parse the matcher
      // currently we just make sure algorithm is double metaphone (dm)
      // and language is one of the following : English (en), French (fr), Portuguese (pt) and
      // Spanish (es)
      // in the future we will support more algorithms and more languages
      if (!checkPhoneticAlgorithmAndLang(matcher)) {
        QueryError_SetError(
            status, QUERY_EINVAL,
            "Matcher Format: <2 chars algorithm>:<2 chars language>. Support algorithms: "
            "double metaphone (dm). Supported languages: English (en), French (fr), "
            "Portuguese (pt) and Spanish (es)");
        return 0;
      }
      sp->options |= FieldSpec_Phonetics;
      continue;

    } else {
      break;
    }
  }
  return 1;
}

void FieldSpec_Initialize(FieldSpec *sp, FieldType types) {
  sp->types |= types;
  if (FIELD_IS(sp, INDEXFLD_T_TAG)) {
    sp->tagFlags = TAG_FIELD_DEFAULT_FLAGS;
    sp->tagSep = TAG_FIELD_DEFAULT_SEP;
  }
}

/* Parse a field definition from argv, at *offset. We advance offset as we progress.
 *  Returns 1 on successful parse, 0 otherwise */
static int parseFieldSpec(ArgsCursor *ac, FieldSpec *sp, QueryError *status) {
  if (AC_IsAtEnd(ac)) {
    QueryError_SetErrorFmt(status, QUERY_EPARSEARGS, "Field `%s` does not have a type", sp->name);
    return 0;
  }

  if (AC_AdvanceIfMatch(ac, SPEC_TEXT_STR)) {
    FieldSpec_Initialize(sp, INDEXFLD_T_FULLTEXT);
    if (!parseTextField(sp, ac, status)) {
      goto error;
    }
  } else if (AC_AdvanceIfMatch(ac, NUMERIC_STR)) {
    FieldSpec_Initialize(sp, INDEXFLD_T_NUMERIC);
  } else if (AC_AdvanceIfMatch(ac, GEO_STR)) {  // geo field
    FieldSpec_Initialize(sp, INDEXFLD_T_GEO);
  } else if (AC_AdvanceIfMatch(ac, SPEC_TAG_STR)) {  // tag field
    FieldSpec_Initialize(sp, INDEXFLD_T_TAG);
    if (AC_AdvanceIfMatch(ac, SPEC_SEPARATOR_STR)) {
      if (AC_IsAtEnd(ac)) {
        QueryError_SetError(status, QUERY_EPARSEARGS, SPEC_SEPARATOR_STR " requires an argument");
        goto error;
      }
      const char *sep = AC_GetStringNC(ac, NULL);
      if (strlen(sep) != 1) {
        QueryError_SetErrorFmt(status, QUERY_EPARSEARGS,
                               "Tag separator must be a single character. Got `%s`", sep);
        goto error;
      }
      sp->tagSep = *sep;
    }
  } else {  // not numeric and not text - nothing more supported currently
    QueryError_SetErrorFmt(status, QUERY_EPARSEARGS, "Invalid field type for field `%s`", sp->name);
    goto error;
  }

  while (!AC_IsAtEnd(ac)) {
    if (AC_AdvanceIfMatch(ac, SPEC_SORTABLE_STR)) {
      FieldSpec_SetSortable(sp);
      continue;
    } else if (AC_AdvanceIfMatch(ac, SPEC_NOINDEX_STR)) {
      sp->options |= FieldSpec_NotIndexable;
      continue;
    } else {
      break;
    }
  }
  return 1;

error:
  if (!QueryError_HasError(status)) {
    QueryError_SetErrorFmt(status, QUERY_EPARSEARGS, "Could not parse schema for field `%s`",
                           sp->name);
  }
  FieldSpec_Cleanup(sp);
  return 0;
}

int IndexSpec_CreateTextId(const IndexSpec *sp) {
  int maxId = -1;
  for (size_t ii = 0; ii < sp->numFields; ++ii) {
    const FieldSpec *fs = sp->fields + ii;
    if (FIELD_IS(fs, INDEXFLD_T_FULLTEXT)) {
      if (fs->ftId == (t_fieldId)-1) {
        // ignore
        continue;
      }
      maxId = MAX(fs->ftId, maxId);
    }
  }

  if (maxId + 1 >= SPEC_MAX_FIELD_ID) {
    return -1;
  }
  return maxId + 1;
}

/**
 * Add fields to an existing (or newly created) index. If the addition fails,
 */
static int IndexSpec_AddFieldsInternal(IndexSpec *sp, ArgsCursor *ac, QueryError *status,
                                       int isNew) {
  if (sp->spcache) {
    IndexSpecCache_Decref(sp->spcache);
    sp->spcache = NULL;
  }
  const size_t prevNumFields = sp->numFields;
  const size_t prevSortLen = sp->sortables->len;
  FieldSpec *fs = NULL;

  while (!AC_IsAtEnd(ac)) {
    size_t nfieldName = 0;
    const char *fieldName = AC_GetStringNC(ac, &nfieldName);
    if (IndexSpec_GetField(sp, fieldName, nfieldName)) {
      QueryError_SetError(status, QUERY_EINVAL, "Duplicate field in schema");
      goto reset;
    }

    fs = IndexSpec_CreateField(sp, fieldName);

    if (!parseFieldSpec(ac, fs, status)) {
      goto reset;
    }

    if (FIELD_IS(fs, INDEXFLD_T_FULLTEXT) && FieldSpec_IsIndexable(fs)) {
      int textId = IndexSpec_CreateTextId(sp);
      if (textId < 0) {
        QueryError_SetError(status, QUERY_ELIMIT, "Too many TEXT fields in schema");
        goto reset;
      }

      // If we need to store field flags and we have over 32 fields, we need to switch to wide
      // schema encoding
      if (textId >= SPEC_WIDEFIELD_THRESHOLD && (sp->flags & Index_StoreFieldFlags)) {
        if (isNew) {
          sp->flags |= Index_WideSchema;
        } else if ((sp->flags & Index_WideSchema) == 0) {
          QueryError_SetError(
              status, QUERY_ELIMIT,
              "Cannot add more fields. Declare index with wide fields to allow adding "
              "unlimited fields");
          goto reset;
        }
      }
      fs->ftId = textId;
    }

    if (FieldSpec_IsSortable(fs)) {
      if (fs->options & FieldSpec_Dynamic) {
        QueryError_SetError(status, QUERY_EBADOPTION, "Cannot set dynamic field to sortable");
        goto reset;
      }

      fs->sortIdx = RSSortingTable_Add(sp->sortables, fs->name, fieldTypeToValueType(fs->types));
    } else {
      fs->sortIdx = -1;
    }
    if (FieldSpec_IsPhonetics(fs)) {
      sp->flags |= Index_HasPhonetic;
    }
    fs = NULL;
  }
  return 1;

reset:
  // If the current field spec exists, but was not added (i.e. we got an error)
  // and reached this block, then free it
  if (fs) {
    // if we have a field spec it means that we increased the number of fields, so we need to
    // decreas it.
    --sp->numFields;
    FieldSpec_Cleanup(fs);
  }
  for (size_t ii = prevNumFields; ii < sp->numFields; ++ii) {
    FieldSpec_Cleanup(&sp->fields[ii]);
  }

  sp->numFields = prevNumFields;
  sp->sortables->len = prevSortLen;
  return 0;
}

int IndexSpec_AddFields(IndexSpec *sp, ArgsCursor *ac, QueryError *status) {
  return IndexSpec_AddFieldsInternal(sp, ac, status, 0);
}

IndexSpec *IndexSpec_ParseArgs(const char *name, ArgsCursor *ac, IndexCreateOptions *options,
                               QueryError *status) {
  IndexSpec *spec = NewIndexSpec(name);
  ArgsCursor acStopwords = {0};
  IndexCreateOptions opts_s = {0};
  if (!options) {
    options = &opts_s;
  }

  long long timeout = -1;
  int dummy, replace = 0;

  ACArgSpec argopts[] = {
      {AC_MKUNFLAG(SPEC_NOOFFSETS_STR, &spec->flags,
                   Index_StoreTermOffsets | Index_StoreByteOffsets)},
      {AC_MKUNFLAG(SPEC_NOHL_STR, &spec->flags, Index_StoreByteOffsets)},
      {AC_MKUNFLAG(SPEC_NOFIELDS_STR, &spec->flags, Index_StoreFieldFlags)},
      {AC_MKUNFLAG(SPEC_NOFREQS_STR, &spec->flags, Index_StoreFreqs)},
      {AC_MKBITFLAG(SPEC_SCHEMA_EXPANDABLE_STR, &spec->flags, Index_WideSchema)},
      {AC_MKBITFLAG(SPEC_WITHRULES_STR, &spec->flags, Index_UseRules)},
      {AC_MKBITFLAG(SPEC_ASYNC_STR, &spec->flags, Index_Async)},
      // For compatibility
      {.name = "NOSCOREIDX", .target = &dummy, .type = AC_ARGTYPE_BOOLFLAG},
      {.name = "REPLACE", .target = &options->replace, .type = AC_ARGTYPE_BOOLFLAG},
      {.name = SPEC_TEMPORARY_STR, .target = &timeout, .type = AC_ARGTYPE_LLONG},
      {.name = SPEC_STOPWORDS_STR, .target = &acStopwords, .type = AC_ARGTYPE_SUBARGS},
      {.name = NULL}};

  ACArgSpec *errarg = NULL;
  int rc = AC_ParseArgSpec(ac, argopts, &errarg);
  if (rc != AC_OK) {
    if (rc != AC_ERR_ENOENT) {
      QERR_MKBADARGS_AC(status, errarg->name, rc);
      goto failure;
    }
  }

  if (timeout != -1) {
    spec->flags |= Index_Temporary;
  }
  spec->timeout = timeout;

  if (AC_IsInitialized(&acStopwords)) {
    if (spec->stopwords) {
      StopWordList_Unref(spec->stopwords);
    }
    spec->stopwords = StopWordList_FromArgs(&acStopwords);
    spec->flags |= Index_HasCustomStopwords;
  }

  if (!AC_AdvanceIfMatch(ac, SPEC_SCHEMA_STR)) {
    if (AC_NumRemaining(ac)) {
      const char *badarg = AC_GetStringNC(ac, NULL);
      QueryError_SetErrorFmt(status, QUERY_EPARSEARGS, "Unknown argument `%s`", badarg);
    } else {
      QueryError_SetError(status, QUERY_EPARSEARGS, "No schema found");
    }
    goto failure;
  }

  if (!IndexSpec_AddFieldsInternal(spec, ac, status, 1)) {
    goto failure;
  }
  if (spec->flags & Index_UseRules) {
    SchemaRules_RegisterIndex(spec);
  }
  return spec;

failure:  // on failure free the spec fields array and return an error

  IndexSpec_Free(spec);
  return NULL;
}

/* Initialize some index stats that might be useful for scoring functions */
void IndexSpec_GetStats(IndexSpec *sp, RSIndexStats *stats) {
  stats->numDocs = sp->stats.numDocuments;
  stats->numTerms = sp->stats.numTerms;
  stats->avgDocLen =
      stats->numDocs ? (double)sp->stats.numRecords / (double)sp->stats.numDocuments : 0;
}

InvertedIndex *IDX_LoadTerm(IndexSpec *sp, const char *term, size_t n, int flags) {
  if ((flags & REDISMODULE_WRITE) == 0) {
    void *idx = raxFind(sp->termsIdx, (unsigned char *)term, n);
    if (idx == raxNotFound) {
      return NULL;
    } else {
      // printf("Returning %p for term %.*s (flags=%d)\n", idx, (int)n, term, flags);
      return idx;
    }
  }

  InvertedIndex *newix = sp->cachedInvidx;
  if (!newix) {
    newix = sp->cachedInvidx = NewInvertedIndex(sp->flags, 1);
  }
  InvertedIndex *old = NULL;
  int isNew = raxTryInsert(sp->termsIdx, (unsigned char *)term, n, newix, (void **)&old);
  if (isNew) {
    assert(!old);
    sp->stats.numTerms++;
    Trie_InsertStringBuffer(sp->terms, term, n, 1, 1, NULL);
    sp->cachedInvidx = NULL;
    return newix;
  } else {
    return old;
  }
}

#define DECLARE_IDXACC_COMMON(base, fnames, type, ctor, fld, T)     \
  T base(IndexSpec *sp, const FieldSpec *fs, int options) {         \
    if (!FIELD_IS(fs, type)) {                                      \
      return NULL;                                                  \
    }                                                               \
    T r = sp->fld[fs->index];                                       \
    if (r || (options & REDISMODULE_WRITE) == 0) {                  \
      return r;                                                     \
    }                                                               \
    r = sp->fld[fs->index] = ctor;                                  \
    return r;                                                       \
  }                                                                 \
  T fnames(IndexSpec *sp, const char *s, int options) {             \
    const FieldSpec *fs = IndexSpec_GetFieldCase(sp, s, strlen(s)); \
    if (!fs) {                                                      \
      return NULL;                                                  \
    }                                                               \
    return base(sp, fs, options);                                   \
  }

DECLARE_IDXACC_COMMON(IDX_LoadRange, IDX_LoadRangeFieldname, INDEXFLD_T_NUMERIC,
                      NewNumericRangeTree(), nums, NumericRangeTree *)

DECLARE_IDXACC_COMMON(IDX_LoadTags, IDX_LoadTagsFieldname, INDEXFLD_T_TAG, NewTagIndex(), tags,
                      TagIndex *)

DECLARE_IDXACC_COMMON(IDX_LoadGeo, IDX_LoadGeoFieldname, INDEXFLD_T_GEO, GeoIndex_Create(sp->name),
                      geos, GeoIndex *)

IndexSpecCache *IndexSpec_GetSpecCache(const IndexSpec *spec) {
  if (!spec->spcache) {
    ((IndexSpec *)spec)->spcache = IndexSpec_BuildSpecCache(spec);
  }

  spec->spcache->refcount++;
  return spec->spcache;
}

IndexSpecCache *IndexSpec_BuildSpecCache(const IndexSpec *spec) {
  IndexSpecCache *ret = rm_calloc(1, sizeof(*ret));
  ret->nfields = spec->numFields;
  ret->fields = rm_malloc(sizeof(*ret->fields) * ret->nfields);
  ret->refcount = 1;
  for (size_t ii = 0; ii < spec->numFields; ++ii) {
    ret->fields[ii] = spec->fields[ii];
    ret->fields[ii].name = rm_strdup(ret->fields[ii].name);
  }
  return ret;
}

void IndexSpecCache_Decref(IndexSpecCache *c) {
  if (--c->refcount) {
    return;
  }
  for (size_t ii = 0; ii < c->nfields; ++ii) {
    rm_free(c->fields[ii].name);
  }
  rm_free(c->fields);
  rm_free(c);
}

/// given an array of random weights, return the a weighted random selection, as the index in the
/// array
size_t weightedRandom(double weights[], size_t len) {

  double totalWeight = 0;
  for (size_t i = 0; i < len; i++) {
    totalWeight += weights[i];
  }
  double selection = totalWeight * ((double)rand() / (double)(RAND_MAX));

  totalWeight = 0;
  for (size_t i = 0; i < len; i++) {
    if (selection >= totalWeight && selection <= (totalWeight + weights[i])) {
      return i;
    }
    totalWeight += weights[i];
  }
  // fallback
  return 0;
}

/* Get a random term from the index spec using weighted random. Weighted random is done by
 * sampling N terms from the index and then doing weighted random on them. A sample size of 10-20
 * should be enough. Returns NULL if the index is empty */
char *IndexSpec_GetRandomTerm(IndexSpec *sp, size_t sampleSize) {
  if (sampleSize > raxSize(sp->termsIdx)) {
    sampleSize = raxSize(sp->termsIdx);
  }
  if (!sampleSize) return NULL;

  char *samples[sampleSize];
  double weights[sampleSize];
  for (int i = 0; i < sampleSize; i++) {
    char *ret = NULL;
    t_len len = 0;
    double d = 0;
    if (!Trie_RandomKey(sp->terms, &ret, &len, &d) || len == 0) {
      return NULL;
    }
    samples[i] = ret;
    weights[i] = d;
  }

  size_t selection = weightedRandom(weights, sampleSize);
  for (int i = 0; i < sampleSize; i++) {
    if (i != selection) {
      rm_free(samples[i]);
    }
  }
  // printf("Selected %s --> %f\n", samples[selection], weights[selection]);
  return samples[selection];
}

void IndexSpec_FreeWithKey(IndexSpec *sp, RedisModuleCtx *ctx) {
<<<<<<< HEAD
  IndexSpec_Free(sp);
=======
  RedisModuleString *s = RedisModule_CreateStringPrintf(ctx, INDEX_SPEC_KEY_FMT, sp->name);
  RedisModuleKey *kk = RedisModule_OpenKey(ctx, s, REDISMODULE_WRITE);
  RedisModule_FreeString(ctx, s);
  if (kk == NULL || RedisModule_KeyType(kk) != REDISMODULE_KEYTYPE_MODULE ||
      RedisModule_ModuleTypeGetType(kk) != IndexSpecType) {
    if (kk != NULL) {
      RedisModule_CloseKey(kk);
    }
    IndexSpec_Free(sp);
    return;
  }
  RS_LOG_ASSERT(RedisModule_ModuleTypeGetValue(kk) == sp, "IndexSpecs should be identical");
  RedisModule_DeleteKey(kk);
  RedisModule_CloseKey(kk);
>>>>>>> a03081df
}

static void IndexSpec_Unregister(IndexSpec *spec) {
  if (spec->flags & Index_UseRules) {
    SchemaRules_UnregisterIndex(spec);
  }

  if (spec->gc) {
    GCContext_Stop(spec->gc);
    spec->gc = NULL;
  }

  if (spec->timer) {
    RedisModule_StopTimer(RSDummyContext, spec->timer, NULL);
    spec->timer = 0;
  }

  IndexSpec_ClearAliases(spec);

  // This block relies on name-based lookups, in this case we should
  // ensure that our index really exists, and is not an errored index because
  // of someone trying to create a new index that already exists
  if (spec->state & IDX_S_REGISTERED) {
    Cursors_PurgeWithName(&RSCursors, spec->name);
    CursorList_RemoveSpec(&RSCursors, spec->name);
    dictDelete(RSIndexes_g, spec->name);
    // Remove the geo key
    for (size_t ii = 0; ii < spec->numFields; ++ii) {
      if (FIELD_IS(spec->fields + ii, INDEXFLD_T_GEO)) {
        GeoIndex_RemoveKey(RSDummyContext, spec->geos[ii]);
      }
    }
    spec->state &= ~IDX_S_REGISTERED;
  }
}

static void IndexSpec_FreeInternals(IndexSpec *spec) {
  if (spec->terms) {
    TrieType_Free(spec->terms);
  }
  DocTable_Free(&spec->docs);

  IndexSpec_Unregister(spec);

  rm_free(spec->name);
  if (spec->sortables) {
    SortingTable_Free(spec->sortables);
    spec->sortables = NULL;
  }
  if (spec->stopwords) {
    StopWordList_Unref(spec->stopwords);
    spec->stopwords = NULL;
  }

  if (spec->smap) {
    SynonymMap_Free(spec->smap);
  }
  if (spec->spcache) {
    IndexSpecCache_Decref(spec->spcache);
    spec->spcache = NULL;
  }

  if (spec->fields != NULL) {
    for (size_t i = 0; i < spec->numFields; i++) {
      rm_free(spec->fields[i].name);
    }
    rm_free(spec->fields);
  }
  for (size_t ii = 0; ii < spec->numFields; ++ii) {
    if (spec->nums[ii]) {
      NumericRangeTree_Free(spec->nums[ii]);
    }
    if (spec->geos[ii]) {
      GeoIndex_Free(spec->geos[ii]);
    }
    if (spec->tags[ii]) {
      TagIndex_Free(spec->tags[ii]);
    }
  }
  array_free(spec->nums);
  array_free(spec->tags);
  array_free(spec->geos);

  // Free the term indexes
  raxIterator it = {0};
  raxStart(&it, spec->termsIdx);
  unsigned char e = 0;
  raxSeek(&it, "^", &e, 0);
  while (raxNext(&it)) {
    InvertedIndex_Free(it.data);
  }

  raxFree(spec->termsIdx);

  SpecDocQueue_Free(spec->queue);

  if (spec->cachedInvidx) {
    InvertedIndex_Free(spec->cachedInvidx);
  }
  pthread_rwlock_destroy(&spec->idxlock);
  rm_free(spec);
}

static void IndexSpec_FreeAsync(void *data) {
  IndexSpec *spec = data;
  RedisModuleCtx *threadCtx = RedisModule_GetThreadSafeContext(NULL);
  RedisModule_AutoMemory(threadCtx);
  RedisModule_ThreadSafeContextLock(threadCtx);

  IndexSpec_FreeInternals(spec);

  RedisModule_ThreadSafeContextUnlock(threadCtx);
  RedisModule_FreeThreadSafeContext(threadCtx);
}

static struct thpool_ *cleanPool = NULL;

size_t IndexSpec_Decref(IndexSpec *spec) {
  size_t n = --spec->refcount;
  if (n) {
    return n;
  }

  if (spec->flags & Index_Temporary) {
    if (!cleanPool) {
      cleanPool = thpool_init(1);
    }
    thpool_add_work(cleanPool, IndexSpec_FreeAsync, spec);
    return 0;
  }

  IndexSpec_FreeInternals(spec);
  return 0;
}

void IndexSpec_Free(void *ctx) {
  IndexSpec_FreeEx(ctx, 0);
}

static void deleteRedisKey(RedisModuleCtx *ctx, RSDocumentMetadata *dmd) {
  RedisModuleString *s = RedisModule_CreateString(ctx, dmd->keyPtr, sdslen(dmd->keyPtr));
  RedisModuleKey *k = RedisModule_OpenKey(ctx, s, REDISMODULE_WRITE);
  if (k != NULL) {
    RedisModule_DeleteKey(k);
    RedisModule_CloseKey(k);
  }
  RedisModule_FreeString(ctx, s);
}

void IndexSpec_FreeEx(IndexSpec *ctx, int options) {
  IndexSpec *sp = ctx;
  sp->state |= IDX_S_DELETED;
  if (!(sp->state & IDX_S_REGISTERED)) {
    IndexSpec_Decref(ctx);
    return;
  }

  if ((options & IDXFREE_F_DELDOCS) && !(sp->flags & Index_UseRules)) {
    DOCTABLE_FOREACH((&sp->docs), deleteRedisKey(RSDummyContext, dmd));
  }

  IndexSpec_Unregister(sp);

  // Let's delete ourselves from the global index list as well
  IndexSpec_Decref(ctx);
}

dict *RSIndexes_g = NULL;

IndexSpec *IndexSpec_LoadEx(void *unused, IndexLoadOptions *options) {
  IndexSpec *ret = NULL;

  const char *ixname = NULL;
  if (options->flags & INDEXSPEC_LOAD_KEY_RSTRING) {
    ixname = RedisModule_StringPtrLen(options->name.rstring, NULL);
  } else {
    ixname = options->name.cstring;
  }
  dictEntry *ent = dictFind(RSIndexes_g, ixname);
  if (!ent) {
    if ((options->flags & INDEXSPEC_LOAD_NOALIAS) || ixname == NULL) {
      return NULL;
    }
    IndexSpec *aliasTarget = ret = IndexAlias_Get(ixname);
  } else {
    ret = ent->v.val;
  }

  if (ret && !(options->flags & INDEXSPEC_LOAD_NOTOUCH)) {
    resetTimer(ret);
  }

  return ret;
}

/* Load the spec from the saved version */
IndexSpec *IndexSpec_Load(void *unused, const char *name, int openWrite) {
  IndexLoadOptions lopts = {.flags = openWrite ? INDEXSPEC_LOAD_WRITEABLE : 0,
                            .name = {.cstring = name}};
  return IndexSpec_LoadEx(NULL, &lopts);
}

t_fieldMask IndexSpec_ParseFieldMask(IndexSpec *sp, RedisModuleString **argv, int argc) {
  t_fieldMask ret = 0;

  for (int i = 0; i < argc; i++) {
    size_t len;
    const char *p = RedisModule_StringPtrLen(argv[i], &len);

    ret |= IndexSpec_GetFieldBit(sp, p, len);
  }

  return ret;
}

void IndexSpec_InitializeSynonym(IndexSpec *sp) {
  if (!sp->smap) {
    sp->smap = SynonymMap_New(false);
    sp->flags |= Index_HasSmap;
  }
}

int IndexSpec_IsStopWord(IndexSpec *sp, const char *term, size_t len) {
  if (!sp->stopwords) {
    return 0;
  }
  return StopWordList_Contains(sp->stopwords, term, len);
}

int IDX_IsAlive(const IndexSpec *sp) {
  return !(sp->state & IDX_S_DELETED);
}
int IDX_YieldWrite(IndexSpec *sp) {
  return 1;
}
int IDX_YieldRead(IndexSpec *sp) {
  return 1;
}

SpecDocQueue *SpecDocQueue_Create(IndexSpec *spec) {
  SpecDocQueue *q = rm_calloc(1, sizeof(*q));
  spec->queue = q;
  q->spec = spec;
  q->entries = dictCreate(&dictTypeHeapRedisStrings, NULL);
  pthread_mutex_init(&q->lock, NULL);
  return q;
}

void SpecDocQueue_Free(SpecDocQueue *q) {
  assert(q->active == NULL || dictSize(q->active) == 0);
  assert(q->entries == NULL || dictSize(q->entries) == 0);
  if (q->entries) {
    dictRelease(q->entries);
  }
  if (q->active) {
    dictRelease(q->active);
  }
  q->spec->queue = NULL;
  rm_free(q);
}

IndexSpec *IDX_CreateEmpty(void) {
  IndexSpec *sp = rm_calloc(1, sizeof(*sp));
  sp->docs = DocTable_New(100);
  sp->refcount = 1;

  sp->flags = INDEX_DEFAULT_FLAGS;
  sp->maxPrefixExpansions = RSGlobalConfig.maxPrefixExpansions;
  sp->minPrefix = RSGlobalConfig.minTermPrefix;

  sp->fields = rm_calloc(sizeof(FieldSpec), SPEC_MAX_FIELDS);
  sp->nums = array_new(NumericRangeTree *, 8);
  sp->tags = array_new(TagIndex *, 8);
  sp->geos = array_new(GeoIndex *, 8);

  sp->termsIdx = raxNew();
  sp->terms = NewTrie();
  sp->queue = SpecDocQueue_Create(sp);
  sp->sortables = NewSortingTable();
  sp->stopwords = DefaultStopWordList();
  pthread_rwlock_init(&sp->idxlock, NULL);
  return sp;
}

IndexSpec *NewIndexSpec(const char *name) {
  IndexSpec *sp = IDX_CreateEmpty();
  sp->name = rm_strdup(name);
  return sp;
}

FieldSpec *IndexSpec_CreateField(IndexSpec *sp, const char *name) {
  sp->fields = rm_realloc(sp->fields, sizeof(*sp->fields) * (sp->numFields + 1));
  FieldSpec *fs = sp->fields + sp->numFields;
  memset(fs, 0, sizeof(*fs));
  fs->index = sp->numFields++;
  fs->name = rm_strdup(name);
  fs->ftId = (t_fieldId)-1;
  fs->ftWeight = 1.0;
  fs->sortIdx = -1;
  fs->tagFlags = TAG_FIELD_DEFAULT_FLAGS;
  fs->tagFlags = TAG_FIELD_DEFAULT_SEP;

  // Once everything is done, extend the list of geo/num/tag
  if (array_len(sp->tags) < sp->numFields) {
    *array_ensure_tail(&sp->geos, GeoIndex *) = NULL;
    *array_ensure_tail(&sp->tags, TagIndex *) = NULL;
    *array_ensure_tail(&sp->nums, NumericRangeTree *) = NULL;
  }
  return fs;
}

void IndexSpec_StartGCFromSpec(IndexSpec *sp, float initialHZ, uint32_t gcPolicy) {
  sp->gc = GCContext_CreateGCFromSpec(sp, initialHZ, sp->uniqueId, gcPolicy);
  GCContext_Start(sp->gc);
}

/* Start the garbage collection loop on the index spec. The GC removes garbage data left on the
 * index after removing documents */
void IndexSpec_StartGC(RedisModuleCtx *ctx, IndexSpec *sp, float initialHZ) {
  RS_LOG_ASSERT(!sp->gc, "GC already exists");
  // we will not create a gc thread on temporary index
  if (RSGlobalConfig.enableGC && !(sp->flags & Index_Temporary)) {
    sp->gc = GCContext_CreateGC(sp, initialHZ, sp->uniqueId);
    GCContext_Start(sp->gc);
    RedisModule_Log(ctx, "verbose", "Starting GC for index %s", sp->name);
  }
}

// given a field mask with one bit lit, it returns its offset
int bit(t_fieldMask id) {
  for (int i = 0; i < sizeof(t_fieldMask) * 8; i++) {
    if (((id >> i) & 1) == 1) {
      return i;
    }
  }
  return 0;
}

// Backwards compat version of load for rdbs with version < 8
static void FieldSpec_RdbLoadCompat8(RedisModuleIO *rdb, FieldSpec *f, int encver) {

  f->name = RedisModule_LoadStringBuffer(rdb, NULL);
  char *tmpName = rm_strdup(f->name);
  RedisModule_Free(f->name);
  f->name = tmpName;
  // the old versions encoded the bit id of the field directly
  // we convert that to a power of 2
  if (encver < INDEX_MIN_WIDESCHEMA_VERSION) {
    f->ftId = bit(RedisModule_LoadUnsigned(rdb));
  } else {
    // the new version encodes just the power of 2 of the bit
    f->ftId = RedisModule_LoadUnsigned(rdb);
  }
  f->types = RedisModule_LoadUnsigned(rdb);
  f->ftWeight = RedisModule_LoadDouble(rdb);
  f->tagFlags = TAG_FIELD_DEFAULT_FLAGS;
  f->tagSep = TAG_FIELD_DEFAULT_SEP;
  if (encver >= 4) {
    f->options = RedisModule_LoadUnsigned(rdb);
    f->sortIdx = RedisModule_LoadSigned(rdb);
  }
}

static void FieldSpec_RdbSave(RedisModuleIO *rdb, FieldSpec *f) {
  RedisModule_SaveStringBuffer(rdb, f->name, strlen(f->name) + 1);
  RedisModule_SaveUnsigned(rdb, f->types);
  RedisModule_SaveUnsigned(rdb, f->options);
  RedisModule_SaveSigned(rdb, f->sortIdx);
  // Save text specific options
  if (FIELD_IS(f, INDEXFLD_T_FULLTEXT) || (f->options & FieldSpec_Dynamic)) {
    RedisModule_SaveUnsigned(rdb, f->ftId);
    RedisModule_SaveDouble(rdb, f->ftWeight);
  }
  if (FIELD_IS(f, INDEXFLD_T_TAG) || (f->options & FieldSpec_Dynamic)) {
    RedisModule_SaveUnsigned(rdb, f->tagFlags);
    RedisModule_SaveStringBuffer(rdb, &f->tagSep, 1);
  }
}

static const FieldType fieldTypeMap[] = {[IDXFLD_LEGACY_FULLTEXT] = INDEXFLD_T_FULLTEXT,
                                         [IDXFLD_LEGACY_NUMERIC] = INDEXFLD_T_NUMERIC,
                                         [IDXFLD_LEGACY_GEO] = INDEXFLD_T_GEO,
                                         [IDXFLD_LEGACY_TAG] = INDEXFLD_T_TAG};

static void FieldSpec_RdbLoad(RedisModuleIO *rdb, FieldSpec *f, int encver) {

  // Fall back to legacy encoding if needed
  if (encver < INDEX_MIN_TAGFIELD_VERSION) {
    return FieldSpec_RdbLoadCompat8(rdb, f, encver);
  }

  f->name = RedisModule_LoadStringBuffer(rdb, NULL);
  char *tmpName = rm_strdup(f->name);
  RedisModule_Free(f->name);
  f->name = tmpName;

  f->types = RedisModule_LoadUnsigned(rdb);
  f->options = RedisModule_LoadUnsigned(rdb);
  f->sortIdx = RedisModule_LoadSigned(rdb);

  if (encver < INDEX_MIN_MULTITYPE_VERSION) {
    RS_LOG_ASSERT(f->types <= IDXFLD_LEGACY_MAX, "field type should be string or numeric");
    f->types = fieldTypeMap[f->types];
  }

  // Load text specific options
  if (FIELD_IS(f, INDEXFLD_T_FULLTEXT) || (f->options & FieldSpec_Dynamic)) {
    f->ftId = RedisModule_LoadUnsigned(rdb);
    f->ftWeight = RedisModule_LoadDouble(rdb);
  }
  // Load tag specific options
  if (FIELD_IS(f, INDEXFLD_T_TAG) || (f->options & FieldSpec_Dynamic)) {
    f->tagFlags = RedisModule_LoadUnsigned(rdb);
    // Load the separator
    size_t l;
    char *s = RedisModule_LoadStringBuffer(rdb, &l);
    RS_LOG_ASSERT(l == 1, "buffer length should be 1");
    f->tagSep = *s;
    RedisModule_Free(s);
  }
}

static void IndexStats_RdbLoad(RedisModuleIO *rdb, IndexStats *stats) {
  stats->numDocuments = RedisModule_LoadUnsigned(rdb);
  stats->numTerms = RedisModule_LoadUnsigned(rdb);
  stats->numRecords = RedisModule_LoadUnsigned(rdb);
  stats->invertedSize = RedisModule_LoadUnsigned(rdb);
  stats->invertedCap = RedisModule_LoadUnsigned(rdb);
  stats->skipIndexesSize = RedisModule_LoadUnsigned(rdb);
  stats->scoreIndexesSize = RedisModule_LoadUnsigned(rdb);
  stats->offsetVecsSize = RedisModule_LoadUnsigned(rdb);
  stats->offsetVecRecords = RedisModule_LoadUnsigned(rdb);
  stats->termsSize = RedisModule_LoadUnsigned(rdb);
}

static void IndexStats_RdbSave(RedisModuleIO *rdb, IndexStats *stats) {
  RedisModule_SaveUnsigned(rdb, stats->numDocuments);
  RedisModule_SaveUnsigned(rdb, stats->numTerms);
  RedisModule_SaveUnsigned(rdb, stats->numRecords);
  RedisModule_SaveUnsigned(rdb, stats->invertedSize);
  RedisModule_SaveUnsigned(rdb, stats->invertedCap);
  RedisModule_SaveUnsigned(rdb, stats->skipIndexesSize);
  RedisModule_SaveUnsigned(rdb, stats->scoreIndexesSize);
  RedisModule_SaveUnsigned(rdb, stats->offsetVecsSize);
  RedisModule_SaveUnsigned(rdb, stats->offsetVecRecords);
  RedisModule_SaveUnsigned(rdb, stats->termsSize);
}

void *IndexSpec_RdbLoad(RedisModuleIO *rdb, int encver) {
  if (encver < INDEX_MIN_COMPAT_VERSION) {
    return NULL;
  }

  RedisModuleCtx *ctx = RedisModule_GetContextFromIO(rdb);
  IndexSpec *sp = IDX_CreateEmpty();
  sp->name = RedisModule_LoadStringBuffer(rdb, NULL);
  sp->flags = (IndexFlags)RedisModule_LoadUnsigned(rdb);

  if (encver < INDEX_MIN_NOFREQ_VERSION) {
    sp->flags |= Index_StoreFreqs;
  }

  sp->numFields = RedisModule_LoadUnsigned(rdb);
  assert(sp->numFields < SPEC_MAX_FIELDS);
  sp->nums = array_ensure_len(sp->nums, sp->numFields);
  sp->tags = array_ensure_len(sp->tags, sp->numFields);
  sp->geos = array_ensure_len(sp->geos, sp->numFields);
  for (size_t ii = 0; ii < sp->numFields; ++ii) {
    sp->nums[ii] = NULL;
    sp->tags[ii] = NULL;
    sp->geos[ii] = NULL;
  }

  int maxSortIdx = -1;
  for (int i = 0; i < sp->numFields; i++) {
    FieldSpec *fs = sp->fields + i;
    FieldSpec_RdbLoad(rdb, sp->fields + i, encver);
    sp->fields[i].index = i;
    if (FieldSpec_IsSortable(fs)) {
      RS_LOG_ASSERT(fs->sortIdx < RS_SORTABLES_MAX, "sorting index is too large");
      sp->sortables->fields[fs->sortIdx].name = fs->name;
      sp->sortables->fields[fs->sortIdx].type = fieldTypeToValueType(fs->types);
      sp->sortables->len = MAX(sp->sortables->len, fs->sortIdx + 1);
    }
  }

  // TODO: maybe just call _Register()?

  if (sp->flags & Index_HasCustomStopwords) {
    sp->stopwords = StopWordList_RdbLoad(rdb, encver);
  }

  sp->uniqueId = spec_unique_ids++;

  IndexSpec_StartGC(ctx, sp, GC_DEFAULT_HZ);
  CursorList_AddSpec(&RSCursors, sp->name, RSCURSORS_DEFAULT_CAPACITY);

  sp->smap = NULL;
  if (sp->flags & Index_HasSmap) {
    sp->smap = SynonymMap_RdbLoad(rdb, encver);
  }
  if (IndexSpec_OnCreate) {
    IndexSpec_OnCreate(sp);
  }
  if (encver < INDEX_MIN_EXPIRE_VERSION) {
    sp->timeout = -1;
  } else {
    sp->timeout = RedisModule_LoadUnsigned(rdb);
  }

  if (encver >= INDEX_MIN_ALIAS_VERSION) {
    size_t narr = RedisModule_LoadUnsigned(rdb);
    for (size_t ii = 0; ii < narr; ++ii) {
      QueryError status;
      size_t dummy;
      char *s = RedisModule_LoadStringBuffer(rdb, &dummy);
      int rc = IndexAlias_Add(s, sp, 0, &status);
      RedisModule_Free(s);
      RS_LOG_ASSERT(rc == REDISMODULE_OK, "adding alias to index failed");
    }
  }
  if (sp->flags & Index_UseRules) {
    SchemaRules_RegisterIndex(sp);
  }
  sp->state |= IDX_S_REGISTERED;
  return sp;
}

void IndexSpec_RdbSave(RedisModuleIO *rdb, void *value) {

  IndexSpec *sp = value;
  // we save the name plus the null terminator
  RedisModule_SaveStringBuffer(rdb, sp->name, strlen(sp->name) + 1);
  RedisModule_SaveUnsigned(rdb, (uint)sp->flags);

  RedisModule_SaveUnsigned(rdb, sp->numFields);
  for (int i = 0; i < sp->numFields; i++) {
    FieldSpec_RdbSave(rdb, &sp->fields[i]);
  }

  // If we have custom stopwords, save them
  if (sp->flags & Index_HasCustomStopwords) {
    StopWordList_RdbSave(rdb, sp->stopwords);
  }

  if (sp->flags & Index_HasSmap) {
    SynonymMap_RdbSave(rdb, sp->smap);
  }
  RedisModule_SaveUnsigned(rdb, sp->timeout);

  if (sp->aliases) {
    RedisModule_SaveUnsigned(rdb, array_len(sp->aliases));
    for (size_t ii = 0; ii < array_len(sp->aliases); ++ii) {
      RedisModule_SaveStringBuffer(rdb, sp->aliases[ii], strlen(sp->aliases[ii]) + 1);
    }
  } else {
    RedisModule_SaveUnsigned(rdb, 0);
  }
  if ((sp->flags & Index_UseRules) == 0) {
    DocTable_RdbSave(&sp->docs, rdb);
  }
}

static void specAuxSave(RedisModuleIO *rdb, int when) {
  // Save the actual index, rules, etc. before RDB
  if (when == REDISMODULE_AUX_BEFORE_RDB) {
    return;
  }
  // handle all this _after_ rdb...
  RedisModule_SaveUnsigned(rdb, dictSize(RSIndexes_g));
  dictIterator *it = dictGetIterator(RSIndexes_g);
  dictEntry *e = NULL;
  while ((e = dictNext(it))) {
    IndexSpec_RdbSave(rdb, e->v.val);
  }
  dictReleaseIterator(it);
  SchemaRules_Save(rdb, when);
}

typedef struct {
  SchemaCustomRule *rule;
  DocTable docs;
  IndexSpec *spec;
} LegacyRuleParams;

static int customRuleCb(RedisModuleCtx *ctx, RuleKeyItem *item, void *arg, SchemaCustomCtx *cc) {
  LegacyRuleParams *lrp = arg;
  RSDocumentMetadata *dmd = DocTable_GetByKeyR(&lrp->docs, item->kstr);
  if (!dmd) {
    return 0;
  }
  IndexItemAttrs attrs = {0};
  if (dmd->score) {
    attrs.score = dmd->score;
    attrs.predefMask |= SCATTR_TYPE_SCORE;
  }
  if (dmd->payload) {
    attrs.predefMask |= SCATTR_TYPE_PAYLOAD;
    attrs.payload = RedisModule_CreateString(RSDummyContext, dmd->payload->data, dmd->payload->len);
  }
  SchemaCustomCtx_Index(cc, lrp->spec, &attrs);
  return 1;
}

static int specAuxLoad(RedisModuleIO *rdb, int encver, int when) {
  if (when == REDISMODULE_AUX_BEFORE_RDB) {
    if (!RSIndexes_g) {
      return REDISMODULE_OK;
    }
    dictIterator *it = dictGetSafeIterator(RSIndexes_g);
    dictEntry *e = NULL;
    while ((e = dictNext(it))) {
      IndexSpec_Free(e->v.val);
    }
    dictReleaseIterator(it);

    return REDISMODULE_OK;
  }

  // Purge every single index from the list...
  LegacyRuleParams *lrps = array_new(LegacyRuleParams, 8);
  size_t n = RedisModule_LoadUnsigned(rdb);
  for (size_t ii = 0; ii < n; ++ii) {
    IndexSpec *sp = IndexSpec_RdbLoad(rdb, encver);
    if (!sp) {
      return REDISMODULE_ERR;
    }
    prepareGeoIndexes(sp);
    dictAdd(RSIndexes_g, sp->name, sp);
    if (!(sp->flags & Index_UseRules)) {
      LegacyRuleParams *lrp = array_ensure_tail(&lrps, LegacyRuleParams);
      lrp->spec = sp;
      lrp->docs = DocTable_New(100);
      lrp->rule = NULL;
      DocTable_RdbLoad(&lrp->docs, rdb, encver);
    }
  }

  int rc = SchemaRules_Load(rdb, encver, when);
  if (rc != REDISMODULE_OK) {
    return rc;
  }
  for (size_t ii = 0; ii < array_len(lrps); ++ii) {
    SchemaCustomRule *crule =
        SchemaRules_AddCustomRule(customRuleCb, lrps + ii, SCHEMA_CUSTOM_LAST);
    assert(crule);
    lrps[ii].rule = crule;
  }
  AIQ_SetMainThread(asyncQueue_g, 1);
  SchemaRules_StartScan(1);
  while (SchemaRules_QueueSize()) {
    usleep(500);
  }
  AIQ_SetMainThread(asyncQueue_g, 0);

  for (size_t ii = 0; ii < array_len(lrps); ++ii) {
    SchemaRules_RemoveCustomRule(lrps[ii].rule);
    DocTable_Free(&lrps[ii].docs);
  }
  array_free(lrps);
  return rc;
}

int IndexSpec_RegisterType(RedisModuleCtx *ctx) {
  RedisModuleTypeMethods tm = {
      .version = 2,
      .aux_save = specAuxSave,
      .aux_load = specAuxLoad,
      .aux_save_triggers = REDISMODULE_AUX_AFTER_RDB | REDISMODULE_AUX_BEFORE_RDB};

  RedisModuleType *t = RedisModule_CreateDataType(ctx, "ft_index2", INDEX_CURRENT_VERSION, &tm);
  if (t == NULL) {
    RedisModule_Log(ctx, "error", "Could not create index spec type");
    return REDISMODULE_ERR;
  }

  return REDISMODULE_OK;
}

void IndexSpec_CleanAll(void) {
  dictIterator *it = dictGetSafeIterator(RSIndexes_g);
  dictEntry *e = NULL;
  while ((e = dictNext(it))) {
    IndexSpec *sp = e->v.val;
    IndexSpec_Free(sp);
  }
  dictReleaseIterator(it);
}<|MERGE_RESOLUTION|>--- conflicted
+++ resolved
@@ -14,12 +14,9 @@
 #include "indexer.h"
 #include "alias.h"
 #include "module.h"
-<<<<<<< HEAD
 #include "rules/rules.h"
 #include "numeric_index.h"
-=======
 #include "rmutil/rm_assert.h"
->>>>>>> a03081df
 
 void (*IndexSpec_OnCreate)(const IndexSpec *) = NULL;
 const char *(*IndexAlias_GetUserTableName)(RedisModuleCtx *, const char *) = NULL;
@@ -669,24 +666,7 @@
 }
 
 void IndexSpec_FreeWithKey(IndexSpec *sp, RedisModuleCtx *ctx) {
-<<<<<<< HEAD
   IndexSpec_Free(sp);
-=======
-  RedisModuleString *s = RedisModule_CreateStringPrintf(ctx, INDEX_SPEC_KEY_FMT, sp->name);
-  RedisModuleKey *kk = RedisModule_OpenKey(ctx, s, REDISMODULE_WRITE);
-  RedisModule_FreeString(ctx, s);
-  if (kk == NULL || RedisModule_KeyType(kk) != REDISMODULE_KEYTYPE_MODULE ||
-      RedisModule_ModuleTypeGetType(kk) != IndexSpecType) {
-    if (kk != NULL) {
-      RedisModule_CloseKey(kk);
-    }
-    IndexSpec_Free(sp);
-    return;
-  }
-  RS_LOG_ASSERT(RedisModule_ModuleTypeGetValue(kk) == sp, "IndexSpecs should be identical");
-  RedisModule_DeleteKey(kk);
-  RedisModule_CloseKey(kk);
->>>>>>> a03081df
 }
 
 static void IndexSpec_Unregister(IndexSpec *spec) {
