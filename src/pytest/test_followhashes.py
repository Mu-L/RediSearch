# -*- coding: utf-8 -*-

import unittest
from includes import *
from common import getConnectionByEnv, waitForIndex, sortedResults, toSortedFlatList
from time import sleep
from RLTest import Env

def testSyntax1(env):
    conn = getConnectionByEnv(env)
    env.expect('ft.create', 'idx',
               'ONfoo*',
               'SCHEMA', 'foo', 'text').equal('Unknown argument `ONfoo*`')

    env.expect('ft.create', 'idx2',
               'LANGUAGE', 'eng'
               'SCHEMA', 'foo', 'text').equal('Invalid language')

    env.expect('ft.create', 'idx2',
               'SCORE', '1.0'
               'SCHEMA', 'foo', 'text').equal('Unknown argument `foo`')

    env.expect('ft.create', 'idx2',
               'PAYLOAD_FIELD', 'awfw'
               'SCHEMA', 'foo', 'text').equal('Unknown argument `foo`')

    env.expect('ft.create', 'idx2',
               'FILTER', 'a'
               'SCHEMA', 'foo', 'text').equal("Unknown symbol 'aSCHEMA'")

def testFilter1(env):
    conn = getConnectionByEnv(env)
    env.cmd('ft.create', 'things',
            'ON', 'HASH',
            'FILTER', 'startswith(@__key, "thing:")',
            'SCHEMA', 'name', 'text')

    conn.execute_command('hset', 'thing:bar', 'name', 'foo')

    env.expect('ft.search', 'things', 'foo') \
       .equal([1L, 'thing:bar', ['name', 'foo']])

def testPrefix0a(env):
    conn = getConnectionByEnv(env)
    env.cmd('ft.create', 'things', 'ON', 'HASH',
            'PREFIX', '1', '',
            'SCHEMA', 'name', 'text')

    conn.execute_command('hset', 'thing:bar', 'name', 'foo')
    env.expect('ft.search', 'things', 'foo').equal([1L, 'thing:bar', ['name', 'foo']])

def testPrefix0b(env):
    conn = getConnectionByEnv(env)
    env.cmd('ft.create', 'things', 'ON', 'HASH', 'SCHEMA', 'name', 'text')
    conn.execute_command('hset', 'thing:bar', 'name', 'foo')
    env.expect('ft.search', 'things', 'foo').equal([1L, 'thing:bar', ['name', 'foo']])

def testPrefix1(env):
    conn = getConnectionByEnv(env)
    env.cmd('ft.create', 'things', 'ON', 'HASH',
            'PREFIX', '1', 'thing:',
            'SCHEMA', 'name', 'text')

    conn.execute_command('hset', 'thing:bar', 'name', 'foo')

    env.expect('ft.search', 'things', 'foo') \
       .equal([1L, 'thing:bar', ['name', 'foo']])

def testPrefix2(env):
    conn = getConnectionByEnv(env)
    env.cmd('ft.create', 'things', 'ON', 'HASH',
            'PREFIX', '2', 'this:', 'that:',
            'SCHEMA', 'name', 'text')

    conn.execute_command('hset', 'this:foo', 'name', 'foo')
    conn.execute_command('hset', 'that:foo', 'name', 'foo')

    res = env.cmd('ft.search', 'things', 'foo')
    env.assertIn('that:foo', res)
    env.assertIn('this:foo', res)

def testFilter2(env):
    conn = getConnectionByEnv(env)
    env.cmd('ft.create', 'stuff', 'ON', 'HASH',
            'FILTER', 'startswith(@__key, "stuff:")',
            'SCHEMA', 'name', 'text', 'age', 'numeric')

    env.cmd('ft.create', 'things', 'ON', 'HASH',
            'FILTER', 'startswith(@__key, "thing:")',
            'SCHEMA', 'name', 'text', 'age', 'numeric')

    conn.execute_command('hset', 'thing:bar', 'name', 'foo')
    conn.execute_command('hset', 'object:jojo', 'name', 'vivi')
    conn.execute_command('hset', 'thing:bar', 'age', '42')

    env.expect('ft.search', 'things', 'foo') \
       .equal([1L, 'thing:bar', ['name', 'foo', 'age', '42']])

def testPrefix3(env):
    conn = getConnectionByEnv(env)
    env.cmd('ft.create', 'stuff',
            'ON', 'HASH',
            'PREFIX', '1', 'stuff:',
            'SCHEMA', 'name', 'text', 'age', 'numeric')

    env.cmd('ft.create', 'things', 'ON', 'HASH',
            'PREFIX', '1', 'thing:',
            'SCHEMA', 'name', 'text', 'age', 'numeric')

    conn.execute_command('hset', 'thing:bar', 'name', 'foo')
    conn.execute_command('hset', 'object:jojo', 'name', 'vivi')
    conn.execute_command('hset', 'thing:bar', 'age', '42')

    env.expect('ft.search', 'things', 'foo') \
       .equal([1L, 'thing:bar', ['name', 'foo', 'age', '42']])

def testIdxField(env):
    conn = getConnectionByEnv(env)
    env.cmd('ft.create', 'idx1',
            'ON', 'HASH',
            'FILTER', '@indexName=="idx1"',
            'SCHEMA', 'name', 'text', 'indexName', 'text')
    env.cmd('ft.create', 'idx2',
            'ON', 'HASH',
            'FILTER', '@indexName=="idx2"',
            'SCHEMA', 'name', 'text', 'indexName', 'text')

    conn.execute_command('hset', 'doc1', 'name', 'foo', 'indexName', 'idx1')
    conn.execute_command('hset', 'doc2', 'name', 'bar', 'indexName', 'idx2')

    env.expect('ft.search', 'idx1', '*').equal([1L, 'doc1', ['name', 'foo', 'indexName', 'idx1']])
    env.expect('ft.search', 'idx2', '*').equal([1L, 'doc2', ['name', 'bar', 'indexName', 'idx2']])

def testDel(env):
    conn = getConnectionByEnv(env)
    env.cmd('ft.create', 'things', 'ON', 'HASH',
            'PREFIX', '1', 'thing:',
            'SCHEMA', 'name', 'text')

    env.expect('ft.search', 'things', 'foo').equal([0L])
    conn.execute_command('hset', 'thing:bar', 'name', 'foo')
    env.expect('ft.search', 'things', 'foo').equal([1L, 'thing:bar', ['name', 'foo']])
    conn.execute_command('del', 'thing:bar')
    env.expect('ft.search', 'things', 'foo').equal([0L])

def testSet(env):
    conn = getConnectionByEnv(env)
    env.cmd('ft.create', 'things',
            'PREFIX', '1', 'thing:',
            'SCHEMA', 'name', 'text')

    env.expect('ft.search', 'things', 'foo') \
       .equal([0L])

    conn.execute_command('hset', 'thing:bar', 'name', 'foo')

    env.expect('ft.search', 'things', 'foo') \
       .equal([1L, 'thing:bar', ['name', 'foo']])

    env.expect('Set', 'thing:bar', "bye bye").equal(1)

    env.expect('ft.search', 'things', 'foo') \
       .equal([0L])

def testRename(env):
    env.skipOnCluster()
    conn = getConnectionByEnv(env)
    env.cmd('ft.create things PREFIX 1 thing: SCHEMA name text')
    env.expect('ft.search things foo').equal([0L])

    conn.execute_command('hset thing:bar name foo')
    env.expect('ft.search things foo').equal([1L, 'thing:bar', ['name', 'foo']])

    env.expect('RENAME thing:bar thing:foo').ok()
    env.expect('ft.search things foo').equal([1L, 'thing:foo', ['name', 'foo']])

    env.cmd('ft.create otherthings PREFIX 1 otherthing: SCHEMA name text')
    env.expect('RENAME thing:foo otherthing:foo').ok()
    env.expect('ft.search things foo').equal([0L])
    env.expect('ft.search otherthings foo').equal([1L, 'otherthing:foo', ['name', 'foo']])

def testFlush(env):
    conn = getConnectionByEnv(env)
    env.cmd('ft.create', 'things', 'ON', 'HASH',
            'PREFIX', '1', 'thing:',
            'FILTER', 'startswith(@__key, "thing:")',
            'SCHEMA', 'name', 'text')

    conn.execute_command('FLUSHALL')

    conn.execute_command('hset', 'thing:bar', 'name', 'foo')

    env.expect('ft.search', 'things', 'foo').equal('things: no such index')

def testNotExist(env):
    conn = getConnectionByEnv(env)
    env.cmd('ft.create', 'things', 'ON', 'HASH',
            'PREFIX', '1', 'thing:',
            'FILTER', 'startswith(@__key, "thing:")',
            'SCHEMA', 'txt', 'text')

    conn.execute_command('hset', 'thing:bar', 'not_text', 'foo')
    env.expect('ft.search', 'things', 'foo').equal([0L])

def testPayload(env):
    conn = getConnectionByEnv(env)
    env.expect('ft.create', 'things', 'ON', 'HASH',
                'PREFIX', '1', 'thing:',
                'PAYLOAD_FIELD', 'payload',
                'SCHEMA', 'name', 'text').ok()
    conn.execute_command('hset', 'thing:foo', 'name', 'foo', 'payload', 'stuff')

    for _ in env.retry_with_rdb_reload():
        waitForIndex(env, 'things')
        res = env.cmd('ft.search', 'things', 'foo')
        env.assertEqual(toSortedFlatList(res), toSortedFlatList([1L, 'thing:foo', ['name', 'foo', 'payload', 'stuff']]))

        res = env.cmd('ft.search', 'things', 'foo', 'withpayloads')
        env.assertEqual(toSortedFlatList(res), toSortedFlatList([1L, 'thing:foo', 'stuff', ['name', 'foo', 'payload', 'stuff']]))

def testDuplicateFields(env):
    env.expect('FT.CREATE', 'idx', 'ON', 'HASH',
               'SCHEMA', 'txt', 'TEXT', 'num', 'NUMERIC', 'SORTABLE').ok()
    env.cmd('FT.ADD', 'idx', 'doc', 1.0,
            'FIELDS', 'txt', 'foo', 'txt', 'bar', 'txt', 'baz')
    env.expect('ft.search', 'idx', 'baz').equal([1L, 'doc', ['txt', 'baz']])
    env.expect('ft.search', 'idx', 'foo').equal([0L])

def testReplace(env):
    conn = getConnectionByEnv(env)
    r = env

    r.expect('ft.create idx schema f text').ok()

    res = conn.execute_command('HSET', 'doc1', 'f', 'hello world')
    env.assertEqual(res, 1)
    res = conn.execute_command('HSET', 'doc2', 'f', 'hello world')
    env.assertEqual(res, 1)
    res = r.execute_command('ft.search', 'idx', 'hello world')
    r.assertEqual(2, res[0])

    # now replace doc1 with a different content
    res = conn.execute_command('HSET', 'doc1', 'f', 'goodbye universe')
    env.assertEqual(res, 0)

    for _ in r.retry_with_rdb_reload():
        waitForIndex(env, 'idx')
        # make sure the query for hello world does not return the replaced document
        r.expect('ft.search', 'idx', 'hello world', 'nocontent').equal([1, 'doc2'])

        # search for the doc's new content
        r.expect('ft.search', 'idx', 'goodbye universe', 'nocontent').equal([1, 'doc1'])

def testSortable(env):
    env.expect('FT.CREATE', 'idx', 'ON', 'HASH', 'FILTER', 'startswith(@__key, "")',
                'SCHEMA', 'test', 'TEXT', 'SORTABLE').equal('OK')
    env.expect('ft.add', 'idx', 'doc1', '1.0', 'FIELDS', 'test', 'foo1').equal('OK')

def testMissingArgs(env):
    env.expect('FT.CREATE', 'idx', 'ON', 'SCHEMA', 'txt', 'TEXT', 'num', 'NUMERIC').error()
    env.expect('FT.CREATE', 'idx', 'ON', 'HASH', 'FILTER', 'SCHEMA', 'txt', 'TEXT', 'num', 'NUMERIC').error()

def testWrongArgs(env):
    env.expect('FT.CREATE', 'idx', 'SCORE', 'SCHEMA', 'txt', 'TEXT', 'num', 'NUMERIC').error().contains('Invalid score')
    env.expect('FT.CREATE', 'idx', 'SCORE', 10, 'SCHEMA', 'txt', 'TEXT', 'num', 'NUMERIC').error().contains('Invalid score')
    env.expect('FT.CREATE', 'idx', 'LANGUAGE', 'SCHEMA', 'txt', 'TEXT', 'num', 'NUMERIC').error().contains('Invalid language')
    env.expect('FT.CREATE', 'idx', 'LANGUAGE', 'none', 'SCHEMA', 'txt', 'TEXT', 'num', 'NUMERIC').error().contains('Invalid language')

def testLanguageDefaultAndField(env):
    conn = getConnectionByEnv(env)
    env.cmd('FT.CREATE', 'idxTest1', 'LANGUAGE_FIELD', 'lang', 'SCHEMA', 'body', 'TEXT')
    env.cmd('FT.CREATE', 'idxTest2', 'LANGUAGE', 'hindi', 'SCHEMA', 'body', 'TEXT')
    conn.execute_command('HSET', 'doc1', 'lang', 'hindi', 'body', u'अँगरेजी अँगरेजों अँगरेज़')

    for _ in env.retry_with_rdb_reload():
        waitForIndex(env, 'idxTest1')
        waitForIndex(env, 'idxTest2')
        #test for language field
        res = env.cmd('FT.SEARCH', 'idxTest1', u'अँगरेज़')
        res1 = {res[2][i]:res[2][i + 1] for i in range(0, len(res[2]), 2)}
        env.assertEqual(u'अँगरेजी अँगरेजों अँगरेज़', unicode(res1['body'], 'utf-8'))
        # test for default langauge
        res = env.cmd('FT.SEARCH', 'idxTest2', u'अँगरेज़')
        res1 = {res[2][i]:res[2][i + 1] for i in range(0, len(res[2]), 2)}
        env.assertEqual(u'अँगरेजी अँगरेजों अँगरेज़', unicode(res1['body'], 'utf-8'))

def testScoreDecimal(env):
    conn = getConnectionByEnv(env)
    env.expect('FT.CREATE', 'idx1', 'SCORE', '0.5', 'schema', 'title', 'text').ok()
    env.expect('FT.CREATE', 'idx2', 'SCORE_FIELD', 'score', 'schema', 'title', 'text').ok()
    res = conn.execute_command('HSET', 'doc1', 'title', 'hello', 'score', '0.25')
    env.assertEqual(res, 2)

    for _ in env.retry_with_rdb_reload():
        waitForIndex(env, 'idx1')
        waitForIndex(env, 'idx2')
        res = env.cmd('ft.search', 'idx1', 'hello', 'withscores', 'nocontent')
        env.assertEqual(float(res[2]), 0.5)
        res = env.cmd('ft.search', 'idx2', 'hello', 'withscores', 'nocontent')
        env.assertEqual(float(res[2]), 0.25)

def testMultiFilters1(env):
    conn = getConnectionByEnv(env)
    env.expect('FT.CREATE', 'test', 'ON', 'HASH',
               'PREFIX', '2', 'student:', 'pupil:',
               'FILTER', 'startswith(@__key, "student:")',
               'SCHEMA', 'first', 'TEXT', 'last', 'TEXT', 'age', 'NUMERIC').ok()
    conn.execute_command('HSET', 'student:yes1', 'first', 'yes1', 'last', 'yes1', 'age', '17')
    conn.execute_command('HSET', 'student:yes2', 'first', 'yes2', 'last', 'yes2', 'age', '15')
    conn.execute_command('HSET', 'pupil:no1', 'first', 'no1', 'last', 'no1', 'age', '17')
    conn.execute_command('HSET', 'pupil:no2', 'first', 'no2', 'last', 'no2', 'age', '15')
    res1 = [2L, 'student:yes2', ['first', 'yes2', 'last', 'yes2', 'age', '15'],
                'student:yes1', ['first', 'yes1', 'last', 'yes1', 'age', '17']]
    res = env.cmd('ft.search test *')
    env.assertEqual(toSortedFlatList(res), toSortedFlatList(res1))

def testMultiFilters2(env):
    conn = getConnectionByEnv(env)
    env.expect('FT.CREATE', 'test', 'ON', 'HASH',
               'PREFIX', '2', 'student:', 'pupil:',
               'FILTER', '@age > 16',
               'SCHEMA', 'first', 'TEXT', 'last', 'TEXT', 'age', 'NUMERIC').ok()
    conn.execute_command('HSET', 'student:yes1', 'first', 'yes1', 'last', 'yes1', 'age', '17')
    conn.execute_command('HSET', 'student:no1', 'first', 'no1', 'last', 'no1', 'age', '15')
    conn.execute_command('HSET', 'pupil:yes2', 'first', 'yes2', 'last', 'yes2', 'age', '17')
    conn.execute_command('HSET', 'pupil:no2', 'first', 'no2', 'last', 'no2', 'age', '15')
    res1 = [2L, 'pupil:yes2', ['first', 'yes2', 'last', 'yes2', 'age', '17'],
                'student:yes1', ['first', 'yes1', 'last', 'yes1', 'age', '17']]
    res = env.cmd('ft.search test *')
    env.assertEqual(toSortedFlatList(res), toSortedFlatList(res1))

def testInfo(env):
    env.skipOnCluster()

    env.expect('FT.CREATE', 'test', 'ON', 'HASH',
               'PREFIX', '2', 'student:', 'pupil:',
               'FILTER', '@age > 16',
               'language', 'hindi',
               'language_field', 'lang',
               'score', '0.5',
               'score_field', 'score',
               'payload_field', 'pl',
               'SCHEMA', 't', 'TEXT').ok()
    res_actual = env.cmd('FT.INFO test')
    res_expected = ['key_type', 'HASH',
                    'prefixes', ['student:', 'pupil:'],
                    'filter', '@age > 16',
                    'default_language', 'hindi',
                    'language_field', 'lang',
                    'default_score', '0.5',
                    'score_field', 'score',
                    'payload_field', 'pl']
    env.assertEqual(res_actual[5], res_expected)

    env.expect('ft.drop test').ok()

    env.expect('FT.CREATE', 'test', 'SCHEMA', 't', 'TEXT').ok()
    res_actual = env.cmd('FT.INFO test')
    res_expected = ['key_type', 'HASH',
                    'prefixes', [''],
                    'language_field', '__language',
                    'default_score', '1',
                    'score_field', '__score',
                    'payload_field', '__payload']
    env.assertEqual(res_actual[5], res_expected)

def testCreateDropCreate(env):
    conn = getConnectionByEnv(env)
    conn.execute_command('hset', 'thing:bar', 'name', 'foo')
    env.expect('ft.create', 'things', 'ON', 'HASH',
               'PREFIX', '1', 'thing:', 'SCHEMA', 'name', 'text').ok()
    waitForIndex(conn, 'things')
    env.expect('ft.search', 'things', 'foo') \
       .equal([1L, 'thing:bar', ['name', 'foo']])
    env.expect('ft.dropindex things').ok()
    env.expect('ft.create', 'things', 'ON', 'HASH',
               'PREFIX', '1', 'thing:', 'SCHEMA', 'name', 'text').ok()
    waitForIndex(conn, 'things')
    env.expect('ft.search', 'things', 'foo') \
       .equal([1L, 'thing:bar', ['name', 'foo']])

def testPartial(env):
    if env.env == 'existing-env':
        env.skip()
    env.skipOnCluster()
    env = Env(moduleArgs='PARTIAL_INDEXED_DOCS 1')

    # HSET
    env.expect('FT.CREATE idx SCHEMA test TEXT').equal('OK')
    env.expect('HSET doc1 test foo').equal(1)
    env.expect('FT.DEBUG docidtoid idx doc1').equal(1)
    env.expect('HSET doc1 testtest foo').equal(1)
    env.expect('FT.DEBUG docidtoid idx doc1').equal(1)
    env.expect('HSET doc1 test bar').equal(0)
    env.expect('FT.DEBUG docidtoid idx doc1').equal(2)
    env.expect('FT.SEARCH idx bar').equal([1L, 'doc1', ['test', 'bar', 'testtest', 'foo']])

    # HMSET
    env.expect('HMSET doc2 test foo').ok()
    env.expect('FT.DEBUG docidtoid idx doc2').equal(3)
    env.expect('HMSET doc2 testtest foo').ok()
    env.expect('FT.DEBUG docidtoid idx doc2').equal(3)
    env.expect('HMSET doc2 test baz').ok()
    env.expect('FT.DEBUG docidtoid idx doc2').equal(4)
    env.expect('FT.SEARCH idx baz').equal([1L, 'doc2', ['test', 'baz', 'testtest', 'foo']])

    # HSETNX
    env.expect('HSETNX doc3 test foo').equal(1)
    env.expect('FT.DEBUG docidtoid idx doc3').equal(5)
    env.expect('HSETNX doc3 testtest foo').equal(1)
    env.expect('FT.DEBUG docidtoid idx doc3').equal(5)
    env.expect('HSETNX doc3 test bad').equal(0)
    env.expect('FT.DEBUG docidtoid idx doc3').equal(5)
    env.expect('FT.SEARCH idx foo').equal([1L, 'doc3', ['test', 'foo', 'testtest', 'foo']])

    # HINCRBY
    env.expect('HINCRBY doc4 test 5').equal(5)
    env.expect('FT.DEBUG docidtoid idx doc4').equal(6)
    env.expect('HINCRBY doc4 testtest 5').equal(5)
    env.expect('FT.DEBUG docidtoid idx doc4').equal(6)
    env.expect('HINCRBY doc4 test 6').equal(11)
    env.expect('FT.DEBUG docidtoid idx doc4').equal(7)
    env.expect('HINCRBY doc4 test 5.5').error(). contains('value is not an integer or out of range')
    env.expect('FT.DEBUG docidtoid idx doc4').equal(7)
    env.expect('FT.SEARCH idx 11').equal([1L, 'doc4', ['test', '11', 'testtest', '5']])

    # HINCRBYFLOAT
    env.expect('HINCRBYFLOAT doc5 test 5.5').equal('5.5')
    env.expect('FT.DEBUG docidtoid idx doc5').equal(8)
    env.expect('HINCRBYFLOAT doc5 testtest 5.5').equal('5.5')
    env.expect('FT.DEBUG docidtoid idx doc5').equal(8)
    env.expect('HINCRBYFLOAT doc5 test 6.6').equal('12.1')
    env.expect('FT.DEBUG docidtoid idx doc5').equal(9)
    env.expect('HINCRBYFLOAT doc5 test 5').equal('17.1')
    env.expect('FT.DEBUG docidtoid idx doc5').equal(10)
    env.expect('FT.SEARCH idx *').equal([5L, 'doc5', ['test', '17.1', 'testtest', '5.5'], 
                                             'doc4', ['test', '11', 'testtest', '5'],
                                             'doc3', ['test', 'foo', 'testtest', 'foo'],
                                             'doc2', ['test', 'baz', 'testtest', 'foo'],
                                             'doc1', ['test', 'bar', 'testtest', 'foo']])

def testHDel(env):
    if env.env == 'existing-env':
        env.skip()
    env.skipOnCluster()
    env = Env(moduleArgs='PARTIAL_INDEXED_DOCS 1')

    env.expect('FT.CREATE idx SCHEMA test1 TEXT test2 TEXT').equal('OK')
    env.expect('FT.CREATE idx2 SCHEMA test1 TEXT test2 TEXT').equal('OK')
    env.expect('HSET doc1 test1 foo test2 bar test3 baz').equal(3)
    env.expect('FT.DEBUG docidtoid idx doc1').equal(1)
    env.expect('HDEL doc1 test1').equal(1)
    env.expect('FT.DEBUG docidtoid idx doc1').equal(2)
    env.expect('HDEL doc1 test3').equal(1)
    env.expect('FT.DEBUG docidtoid idx doc1').equal(2)
    env.expect('FT.SEARCH idx bar').equal([1L, 'doc1', ['test2', 'bar']])
    env.expect('HDEL doc1 test2').equal(1)
    env.expect('FT.SEARCH idx bar').equal([0L])

def testRestore(env):
    if env.env == 'existing-env':
        env.skip()
    env.skipOnCluster()
    env.expect('FT.CREATE idx SCHEMA test TEXT').equal('OK')
    env.expect('HSET doc1 test foo').equal(1)
    env.expect('FT.SEARCH idx foo').equal([1L, 'doc1', ['test', 'foo']])
    dump = env.cmd('dump doc1')
    env.expect('DEL doc1').equal(1)
    env.expect('FT.SEARCH idx foo').equal([0L])
    env.expect('RESTORE', 'doc1', 0, dump)
    env.expect('FT.SEARCH idx foo').equal([1L, 'doc1', ['test', 'foo']])

def testExpire(env):
    conn = getConnectionByEnv(env)
    env.expect('FT.CREATE idx SCHEMA test TEXT').equal('OK')
    conn.execute_command('HSET', 'doc1', 'test', 'foo')
    env.expect('FT.SEARCH idx foo').equal([1L, 'doc1', ['test', 'foo']])
    conn.execute_command('EXPIRE', 'doc1', '1')
    env.expect('FT.SEARCH idx foo').equal([1L, 'doc1', ['test', 'foo']])
    sleep(1.1)
    env.expect('FT.SEARCH idx foo').equal([0L])

def testEvicted(env):
    env.skipOnCluster()
    conn = getConnectionByEnv(env)
    env.expect('FT.CREATE idx SCHEMA test TEXT').equal('OK')

    memory = 0
    info = conn.execute_command('INFO MEMORY')
    for line in info.splitlines():
        if 'used_memory:' in line:
            sub = line.split(':')
            memory = int(sub[1])

    conn.execute_command('CONFIG', 'SET', 'MAXMEMORY-POLICY', 'ALLKEYS-RANDOM')
    conn.execute_command('CONFIG', 'SET', 'MAXMEMORY', memory + 50000)
    for i in range(1000):
        env.expect('HSET', 'doc{}'.format(i), 'test', 'foo').equal(1)
    res = env.cmd('FT.SEARCH idx foo limit 0 0')
    env.assertLess(res[0], 1000)
    env.assertGreater(res[0], 0)

def createExpire(env, N):
  env.flush()
  conn = getConnectionByEnv(env)
  env.expect('FT.CREATE idx SCHEMA txt1 TEXT n NUMERIC').ok()
  for i in range(N):
    conn.execute_command('HSET', 'doc%d' % i, 'txt1', 'hello%i' % i, 'n', i)
    conn.execute_command('PEXPIRE', 'doc%d' % i, '100')
  conn.execute_command('HSET', 'foo', 'txt1', 'hello', 'n', 0)
  conn.execute_command('HSET', 'bar', 'txt1', 'hello', 'n', 20)
  waitForIndex(env, 'idx')
  env.expect('FT.SEARCH', 'idx', 'hello*', 'limit', '0', '0').noEqual([2L])
  res = conn.execute_command('HGETALL', 'doc99')
  if type(res) is list:
    res = {res[i]:res[i + 1] for i in range(0, len(res), 2)}
  env.assertEqual(res, {'txt1': 'hello99', 'n': '99'})
  sleep(0.1)
  res = conn.execute_command('HGETALL', 'doc99')
  if isinstance(res, list):
    res = {res[i]:res[i + 1] for i in range(0, len(res), 2)}
  env.assertEqual(res, {})

def testExpiredDuringSearch(env):
  N = 100
  createExpire(env, N)
  res = env.cmd('FT.SEARCH', 'idx', 'hello*', 'nocontent', 'limit', '0', '200')
  env.assertGreater(103, len(res))
  env.assertLess(1, len(res))

  createExpire(env, N)
  res = env.cmd('FT.SEARCH', 'idx', 'hello*', 'limit', '0', '200')
  env.assertEqual(toSortedFlatList(res[1:]), toSortedFlatList(['bar', ['txt1', 'hello', 'n', '20'], 
                                                               'foo', ['txt1', 'hello', 'n', '0']]))

def testExpiredDuringAggregate(env):
  N = 100
  res = [1L, ['txt1', 'hello', 'COUNT', '2']]
  
  createExpire(env, N)
  _res = env.cmd('FT.AGGREGATE idx hello*')
  env.assertGreater(len(_res), 2)

  createExpire(env, N)
  env.expect('FT.AGGREGATE idx hello* GROUPBY 1 @txt1 REDUCE count 0 AS COUNT').equal(res)

  createExpire(env, N)
  env.expect('FT.AGGREGATE idx hello* LOAD 1 @txt1 GROUPBY 1 @txt1 REDUCE count 0 AS COUNT').equal(res)

  createExpire(env, N)
  env.expect('FT.AGGREGATE idx @txt1:hello* LOAD 1 @txt1 GROUPBY 1 @txt1 REDUCE count 0 AS COUNT').equal(res)

def testNoInitialScan(env):
    conn = getConnectionByEnv(env)
    conn.execute_command('HSET', 'a', 'test', 'hello', 'text', 'world')
    
    # Regular
    env.expect('FT.CREATE idx SCHEMA test TEXT').ok()
    waitForIndex(env, 'idx')
    env.expect('FT.SEARCH idx hello').equal([1L, 'a', ['test', 'hello', 'text', 'world']])
    # NoInitialIndex
    env.expect('FT.CREATE idx_no_scan NOINITIALSCAN SCHEMA test TEXT').ok()
    waitForIndex(env, 'idx_no_scan')
    env.expect('FT.SEARCH idx_no_scan hello').equal([0L])
    # Temporary
    env.expect('FT.CREATE temp_idx TEMPORARY 10 SCHEMA test TEXT').ok()
    waitForIndex(env, 'temp_idx')
    env.expect('FT.SEARCH temp_idx hello').equal([1L, 'a', ['test', 'hello', 'text', 'world']])
    # Temporary & NoInitialIndex
    env.expect('FT.CREATE temp_idx_no_scan NOINITIALSCAN TEMPORARY 10 SCHEMA test TEXT').equal('OK')
    waitForIndex(env, 'temp_idx_no_scan')
    env.expect('FT.SEARCH temp_idx_no_scan hello').equal([0L])

<<<<<<< HEAD
def testHsetPartialSchema(env):
    env.skipOnCluster()
    res_2 = [2L, 'd', ['t', 'hello', 'n', '43'], 'b', ['t', 'hello', 'n', '43']]
    res_4 = [4L, 'd', ['t', 'hello', 'n', '43'], 'c', ['t', 'hello', 'n', 'world'],
                 'b', ['t', 'hello', 'n', '43'], 'a', ['t', 'hello', 'n', 'world']]

    env.expect('FT.CREATE idx SCHEMA t TEXT n NUMERIC').ok()
    env.expect('HSET', 'a', 't', 'hello', 'n', 'world').equal(2)
    env.expect('HSET', 'b', 't', 'hello', 'n', '43').equal(2)
    env.expect('HSET', 'c', 't', 'hello', 'n', 'world').equal(2)
    env.expect('HSET', 'd', 't', 'hello', 'n', '43').equal(2)
    env.expect('FT.SEARCH', 'idx', 'hello').equal(res_4)
    env.expect('FT.SEARCH', 'idx', '@n:[1 100]').equal(res_2)
    # System indexed string as `0` prior to the fix of removing problematic fields
    env.expect('FT.SEARCH', 'idx', '@n:[0 100]').equal(res_2)
    env.expect('FT.SEARCH', 'idx', 'world').equal([0L])
    env.expect('FT.SEARCH', 'idx', '43').equal([0L])
    
    # Now test with SKIP flag
    env.expect('FLUSHALL').equal(1)
    env.expect('FT.CONFIG', 'SET', 'SCHEMA_MISMATCH_POLICY', 'SKIP').ok()

    env.expect('FT.CREATE idx SCHEMA t TEXT n NUMERIC').ok()
    env.expect('HSET', 'a', 't', 'hello', 'n', 'world').equal(2)
    env.expect('HSET', 'b', 't', 'hello', 'n', '43').equal(2)
    env.expect('HSET', 'c', 't', 'hello', 'n', 'world').equal(2)
    env.expect('HSET', 'd', 't', 'hello', 'n', '43').equal(2)

    # Only 2 results received due to mismatch between schema and hash field types
    env.expect('FT.SEARCH', 'idx', 'hello').equal(res_2)
=======
def testWrongFieldType(env):
    conn = getConnectionByEnv(env)
    env.expect('FT.CREATE idx SCHEMA t TEXT n NUMERIC').ok()
    conn.execute_command('HSET', 'a', 't', 'hello', 'n', '42')
    conn.execute_command('HSET', 'b', 't', 'hello', 'n', 'world')

    env.expect('FT.SEARCH idx hello').equal([1L, 'a', ['t', 'hello', 'n', '42']])

    res_actual = env.cmd('FT.INFO idx')
    res_actual = {res_actual[i]: res_actual[i + 1] for i in range(0, len(res_actual), 2)}
    env.assertEqual(str(res_actual['hash_indexing_failures']), '1')
    
def testDocIndexedInTwoIndexes():
    env = Env(moduleArgs='MAXDOCTABLESIZE 50')
    env.skipOnCluster()
    env.expect('FT.CREATE idx1 SCHEMA t TEXT').ok()
    env.expect('FT.CREATE idx2 SCHEMA t TEXT').ok()

    for i in range(1000):
        env.expect('HSET', 'doc%d' % i, 't', 'foo').equal(1L)

    env.expect('FT.DROPINDEX idx2 DD').ok()
    env.expect('FT.SEARCH idx1 foo').equal([0L])

    env.expect('FT.DROPINDEX idx1 DD').ok()
>>>>>>> 529e2f59
<|MERGE_RESOLUTION|>--- conflicted
+++ resolved
@@ -571,7 +571,6 @@
     waitForIndex(env, 'temp_idx_no_scan')
     env.expect('FT.SEARCH temp_idx_no_scan hello').equal([0L])
 
-<<<<<<< HEAD
 def testHsetPartialSchema(env):
     env.skipOnCluster()
     res_2 = [2L, 'd', ['t', 'hello', 'n', '43'], 'b', ['t', 'hello', 'n', '43']]
@@ -602,7 +601,7 @@
 
     # Only 2 results received due to mismatch between schema and hash field types
     env.expect('FT.SEARCH', 'idx', 'hello').equal(res_2)
-=======
+    
 def testWrongFieldType(env):
     conn = getConnectionByEnv(env)
     env.expect('FT.CREATE idx SCHEMA t TEXT n NUMERIC').ok()
@@ -627,5 +626,4 @@
     env.expect('FT.DROPINDEX idx2 DD').ok()
     env.expect('FT.SEARCH idx1 foo').equal([0L])
 
-    env.expect('FT.DROPINDEX idx1 DD').ok()
->>>>>>> 529e2f59
+    env.expect('FT.DROPINDEX idx1 DD').ok()