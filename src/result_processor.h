#ifndef RS_RESULT_PROCESSOR_H_
#define RS_RESULT_PROCESSOR_H_

#include "redisearch.h"
#include "sortable.h"
#include "value.h"
#include "concurrent_ctx.h"
#include "search_ctx.h"
#include "index_iterator.h"
#include "search_options.h"
#include "rlookup.h"
#include "extension.h"
#include "score_explain.h"

#ifdef __cplusplus
extern "C" {
#endif
/********************************************************************************
 * Result Processor Chain
 *
 * We use a chain of result processors to sort, score, filter and page the results coming from the
 * index.
 *
 * The index iterator tree is responsible for extracting results from the index, and the processor
 * chain is responsible for processing those and preparing them for the users.
 * The processors are exposing an iterator interface, adding values to SearchResult objects.
 *
 * SearchResult objects contain all the data needed for a search result - from docId and score, to
 * the actual fields loaded from redis.
 *
 * Processors can add more fields, rewrite them, change the score, etc.
 * The query plan builds the chain based on the request, and then the chain just processes the
 * results.
 *
 ********************************************************************************/

/* Query processing state */
typedef enum {
  QITR_S_RUNNING,
  QITR_S_ABORTED,

  // TimedOut state differs from aborted in that it lets the processors drain their accumulated
  // results instead of stopping in our tracks and returning nothing.
  QITR_S_TIMEDOUT
} QITRState;

typedef enum {
  RP_INDEX,
  RP_LOADER,
  RP_SCORER,
  RP_SORTER,
  RP_PAGER_LIMITER,
  RP_GROUP,
  RP_PROJECTOR,
  RP_FILTER,
  RP_PROFILE,
  RP_NETWORK,
  RP_MAX,
} ResultProcessorType;

struct ResultProcessor;
struct RLookup;

typedef struct {
  // First processor
  struct ResultProcessor *rootProc;

  // Last processor
  struct ResultProcessor *endProc;

  // Concurrent search context for thread switching
  ConcurrentSearchCtx *conc;

  // Contains our spec
  RedisSearchCtx *sctx;

  // the minimal score applicable for a result. It can be used to optimize the scorers
  double minScore;

  // the total results found in the query, incremented by the root processors and decremented by
  // others who might disqualify results
  uint32_t totalResults;

  // Object which contains the error
  QueryError *err;

  // the state - used for aborting queries
  QITRState state;

  struct timespec startTime;
} QueryIterator, QueryProcessingCtx;

IndexIterator *QITR_GetRootFilter(QueryIterator *it);
void QITR_PushRP(QueryIterator *it, struct ResultProcessor *rp);
void QITR_FreeChain(QueryIterator *qitr);

/*
 * SearchResult - the object all the processing chain is working on.
 * It has the indexResult which is what the index scan brought - scores, vectors, flags, etc.
 *
 * And a list of fields loaded by the chain - currenly only by the loader, but possibly by
 * aggregators later on
 */
typedef struct {
  t_docId docId;

  // not all results have score - TBD
  double score;
  RSScoreExplain *scoreExplain;

  RSDocumentMetadata *dmd;

  // index result should cover what you need for highlighting,
  // but we will add a method to duplicate index results to make
  // them thread safe
  RSIndexResult *indexResult;

  // Row data. Use RLookup_* functions to access
  RLookupRow rowdata;
} SearchResult;

/* Result processor return codes */

/** Possible return values from Next() */
typedef enum {
  // Result is filled with valid data
  RS_RESULT_OK = 0,
  // Result is empty, and the last result has already been returned.
  RS_RESULT_EOF,
  // Execution paused due to rate limiting (or manual pause from ext. thread??)
  RS_RESULT_PAUSED,
  // Execution halted because of timeout
  RS_RESULT_TIMEDOUT,
  // Aborted because of error. The QueryState (parent->status) should have
  // more information.
  RS_RESULT_ERROR,
  // Not a return code per se, but a marker signifying the end of the 'public'
  // return codes. Implementations can use this for extensions.
  RS_RESULT_MAX
} RPStatus;

/**
 * Result processor structure. This should be "Subclassed" by the actual
 * implementations
 */
typedef struct ResultProcessor {
  // Reference to the parent structure
  QueryIterator *parent;

  // Previous result processor in the chain
  struct ResultProcessor *upstream;

  // Type of result processor
  ResultProcessorType type;

  /**
   * Populates the result pointed to by `res`. The existing data of `res` is
   * not read, so it is the responsibility of the caller to ensure that there
   * are no refcount leaks in the structure.
   *
   * Users can use SearchResult_Clear() to reset the structure without freeing
   * it.
   *
   * The populated structure (if RS_RESULT_OK is returned) does contain references
   * to document data. Callers *MUST* ensure they are eventually freed.
   */
  int (*Next)(struct ResultProcessor *self, SearchResult *res);

  /** Frees the processor and any internal data related to it. */
  void (*Free)(struct ResultProcessor *self);
} ResultProcessor;

// Get the index spec from the result processor
#define RP_SPEC(rpctx) ((rpctx)->parent->sctx->spec)

/**
 * This function resets the search result, so that it may be reused again.
 * Internal caches are reset but not freed
 */
void SearchResult_Clear(SearchResult *r);

/**
 * This function clears the search result, also freeing its internals. Internal
 * caches are freed. Use this function if `r` will not be used again.
 */
void SearchResult_Destroy(SearchResult *r);

ResultProcessor *RPIndexIterator_New(IndexIterator *itr, struct timespec timeoutTime);

ResultProcessor *RPScorer_New(const ExtScoringFunctionCtx *funcs,
                              const ScoringFunctionArgs *fnargs);

/** Functions abstracting the sortmap. Hides the bitwise logic */
#define SORTASCMAP_INIT 0xFFFFFFFFFFFFFFFF
#define SORTASCMAP_MAXFIELDS 8
#define SORTASCMAP_SETASC(mm, pos) ((mm) |= (1LLU << (pos)))
#define SORTASCMAP_SETDESC(mm, pos) ((mm) &= ~(1LLU << (pos)))
#define SORTASCMAP_GETASC(mm, pos) ((mm) & (1LLU << (pos)))
void SortAscMap_Dump(uint64_t v, size_t n);

ResultProcessor *RPSorter_NewByFields(size_t maxresults, const RLookupKey **keys, size_t nkeys,
                                      uint64_t ascendingMap);

ResultProcessor *RPSorter_NewByScore(size_t maxresults);

ResultProcessor *RPPager_New(size_t offset, size_t limit);

/*******************************************************************************************************************
 *  Loading Processor
 *
 * This processor simply takes the search results, and based on the request parameters, loads the
 * relevant fields for the results that need to be displayed to the user, from redis.
 *
 * It fills the result objects' field map with values corresponding to the requested return fields
 *
 *******************************************************************************************************************/
ResultProcessor *RPLoader_New(RLookup *lk, const RLookupKey **keys, size_t nkeys);

/** Creates a new Highlight processor */
ResultProcessor *RPHighlighter_New(const RSSearchOptions *searchopts, const FieldList *fields,
                                   const RLookup *lookup);

void RP_DumpChain(const ResultProcessor *rp);


/*******************************************************************************************************************
 *  Profiling Processor
 *
 * This processor simply takes the search results, and based on the request parameters, loads the
 * relevant fields for the results that need to be displayed to the user, from redis.
 *
 * It fills the result objects' field map with values corresponding to the requested return fields
 *
 *******************************************************************************************************************/
ResultProcessor *RPProfile_New(RLookup *lk, const RLookupKey **keys, size_t nkeys);

/*****************************************
 *            Timeout API
 ****************************************/

<<<<<<< HEAD
static inline int rs_timercmp(struct timespec *a, struct timespec *b) {
=======
static inline int rs_timer_ge(struct timespec *a, struct timespec *b) {
>>>>>>> 17487693
  if (a->tv_sec == b->tv_sec) {
    return a->tv_nsec >= b->tv_nsec;
  }
  return a->tv_sec >= b->tv_sec;
}
<<<<<<< HEAD

static inline void rs_timeradd(struct timespec *a, struct timespec *b, struct timespec *result) {
  result->tv_sec = a->tv_sec + b->tv_sec;
  result->tv_nsec = a->tv_nsec + b->tv_nsec;
  if (result->tv_nsec >= 1000000000) { 
    result->tv_sec  += 1;
    result->tv_nsec -= 1000000000;
  } 
}

=======

static inline void rs_timeradd(struct timespec *a, struct timespec *b, struct timespec *result) {
  result->tv_sec = a->tv_sec + b->tv_sec;
  result->tv_nsec = a->tv_nsec + b->tv_nsec;
  if (result->tv_nsec >= 1000000000) { 
    result->tv_sec  += 1;
    result->tv_nsec -= 1000000000;
  } 
}

>>>>>>> 17487693
static inline void rs_timersub(struct timespec *a, struct timespec *b, struct timespec *result) {
  result->tv_sec = a->tv_sec - b->tv_sec;
  result->tv_nsec = a->tv_nsec - b->tv_nsec;
  if (result->tv_nsec < 0) {	
    result->tv_sec  -= 1;
    result->tv_nsec += 1000000000;
  }	
}

static inline int TimedOut(struct timespec timeout) {
  // Check the elapsed processing time
  static struct timespec now;
  clock_gettime(CLOCK_MONOTONIC_RAW, &now);

<<<<<<< HEAD
  if (__builtin_expect(rs_timercmp(&now, &timeout), 0)) {
=======
  if (__builtin_expect(rs_timer_ge(&now, &timeout), 0)) {
>>>>>>> 17487693
    return RS_RESULT_TIMEDOUT;
  }
  return RS_RESULT_OK;
}

static inline void updateTimeout(struct timespec *timeout, int32_t durationNS) {
  struct timespec now;
  struct timespec duration = { .tv_sec = durationNS / 1000,
                              .tv_nsec = ((durationNS % 1000) * 1000000) };
  clock_gettime(CLOCK_MONOTONIC_RAW, &now);
  rs_timeradd(&now, &duration, timeout);
  //printf("sec %ld ms %ld\n", now.tv_sec, now.tv_nsec);
}

void updateRPIndexTimeout(ResultProcessor *base, struct timespec timeout);

<<<<<<< HEAD
clock_t RPProfile_GetClock(ResultProcessor *rp);
size_t RPProfile_GetCount(ResultProcessor *rp);

=======
>>>>>>> 17487693
// Return string for RPType
const char *RPTypeToString(ResultProcessorType type);

#ifdef __cplusplus
}
#endif
#endif  // !RS_RESULT_PROCESSOR_H_<|MERGE_RESOLUTION|>--- conflicted
+++ resolved
@@ -238,17 +238,12 @@
  *            Timeout API
  ****************************************/
 
-<<<<<<< HEAD
-static inline int rs_timercmp(struct timespec *a, struct timespec *b) {
-=======
 static inline int rs_timer_ge(struct timespec *a, struct timespec *b) {
->>>>>>> 17487693
   if (a->tv_sec == b->tv_sec) {
     return a->tv_nsec >= b->tv_nsec;
   }
   return a->tv_sec >= b->tv_sec;
 }
-<<<<<<< HEAD
 
 static inline void rs_timeradd(struct timespec *a, struct timespec *b, struct timespec *result) {
   result->tv_sec = a->tv_sec + b->tv_sec;
@@ -259,18 +254,6 @@
   } 
 }
 
-=======
-
-static inline void rs_timeradd(struct timespec *a, struct timespec *b, struct timespec *result) {
-  result->tv_sec = a->tv_sec + b->tv_sec;
-  result->tv_nsec = a->tv_nsec + b->tv_nsec;
-  if (result->tv_nsec >= 1000000000) { 
-    result->tv_sec  += 1;
-    result->tv_nsec -= 1000000000;
-  } 
-}
-
->>>>>>> 17487693
 static inline void rs_timersub(struct timespec *a, struct timespec *b, struct timespec *result) {
   result->tv_sec = a->tv_sec - b->tv_sec;
   result->tv_nsec = a->tv_nsec - b->tv_nsec;
@@ -285,11 +268,7 @@
   static struct timespec now;
   clock_gettime(CLOCK_MONOTONIC_RAW, &now);
 
-<<<<<<< HEAD
-  if (__builtin_expect(rs_timercmp(&now, &timeout), 0)) {
-=======
   if (__builtin_expect(rs_timer_ge(&now, &timeout), 0)) {
->>>>>>> 17487693
     return RS_RESULT_TIMEDOUT;
   }
   return RS_RESULT_OK;
@@ -306,12 +285,9 @@
 
 void updateRPIndexTimeout(ResultProcessor *base, struct timespec timeout);
 
-<<<<<<< HEAD
 clock_t RPProfile_GetClock(ResultProcessor *rp);
 size_t RPProfile_GetCount(ResultProcessor *rp);
 
-=======
->>>>>>> 17487693
 // Return string for RPType
 const char *RPTypeToString(ResultProcessorType type);
 
