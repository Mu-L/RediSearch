--- conflicted
+++ resolved
@@ -143,15 +143,12 @@
   // Init extension mechanism
   Extensions_Init();
 
-<<<<<<< HEAD
-=======
   if (RSGlobalConfig.concurrentMode) {
     ConcurrentSearch_ThreadPoolStart();
   }
 
   GC_ThreadPoolStart();
 
->>>>>>> a03081df
   // Init cursors mechanism
   CursorList_Init(&RSCursors);
 
